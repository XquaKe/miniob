<<<<<<< HEAD
/* Copyright (c) 2021 OceanBase and/or its affiliates. All rights reserved.
miniob is licensed under Mulan PSL v2.
You can use this software according to the terms and conditions of the Mulan PSL v2.
You may obtain a copy of Mulan PSL v2 at:
         http://license.coscl.org.cn/MulanPSL2
THIS SOFTWARE IS PROVIDED ON AN "AS IS" BASIS, WITHOUT WARRANTIES OF ANY KIND,
EITHER EXPRESS OR IMPLIED, INCLUDING BUT NOT LIMITED TO NON-INFRINGEMENT,
MERCHANTABILITY OR FIT FOR A PARTICULAR PURPOSE.
See the Mulan PSL v2 for more details. */

//
// Created by Longda on 2010
//

#include "common/time/datetime.h"

#include <pthread.h>
#include <stdio.h>
#include <string.h>

#include "common/lang/iomanip.h"
#include "common/lang/sstream.h"
#include "common/lang/string.h"
namespace common {

DateTime::DateTime(string &xml_str)
{
  tm tmp;
  sscanf(xml_str.c_str(),
      "%04d-%02d-%02dT%02d:%02d:%02dZ",
      &tmp.tm_year,
      &tmp.tm_mon,
      &tmp.tm_mday,
      &tmp.tm_hour,
      &tmp.tm_min,
      &tmp.tm_sec);
  m_date = julian_date(tmp.tm_year, tmp.tm_mon, tmp.tm_mday);
  m_time = make_hms(tmp.tm_hour, tmp.tm_min, tmp.tm_sec, 0);
}

time_t DateTime::str_to_time_t(string &xml_str)
{
  tm tmp;
  sscanf(xml_str.c_str(),
      "%04d-%02d-%02dT%02d:%02d:%02dZ",
      &tmp.tm_year,
      &tmp.tm_mon,
      &tmp.tm_mday,
      &tmp.tm_hour,
      &tmp.tm_min,
      &tmp.tm_sec);
  m_date = julian_date(tmp.tm_year, tmp.tm_mon, tmp.tm_mday);
  m_time = make_hms(tmp.tm_hour, tmp.tm_min, tmp.tm_sec, 0);
  return to_time_t();
}

string DateTime::time_t_to_str(int timet)
{
  ostringstream oss;
  oss << std::dec << setw(10) << timet;
  return oss.str();
}

string DateTime::time_t_to_xml_str(time_t timet)
{
  string        ret_val;
  ostringstream oss;
  struct tm          tmbuf;
  tm                *tm_info = gmtime_r(&timet, &tmbuf);
  oss << tm_info->tm_year + 1900 << "-";
  if ((tm_info->tm_mon + 1) <= 9)
    oss << "0";
  oss << tm_info->tm_mon + 1 << "-";
  if (tm_info->tm_mday <= 9)
    oss << "0";
  oss << tm_info->tm_mday << "T";
  if (tm_info->tm_hour <= 9)
    oss << "0";
  oss << tm_info->tm_hour << ":";
  if (tm_info->tm_min <= 9)
    oss << "0";
  oss << tm_info->tm_min << ":";
  if (tm_info->tm_sec <= 9)
    oss << "0";
  oss << tm_info->tm_sec << "Z";
  ret_val = oss.str();
  return ret_val;
}

string DateTime::str_to_time_t_str(string &xml_str)
{
  tm                 tmp;
  ostringstream oss;
  sscanf(xml_str.c_str(),
      "%04d-%02d-%02dT%02d:%02d:%02dZ",
      &tmp.tm_year,
      &tmp.tm_mon,
      &tmp.tm_mday,
      &tmp.tm_hour,
      &tmp.tm_min,
      &tmp.tm_sec);
  m_date           = julian_date(tmp.tm_year, tmp.tm_mon, tmp.tm_mday);
  m_time           = make_hms(tmp.tm_hour, tmp.tm_min, tmp.tm_sec, 0);
  time_t timestamp = to_time_t();
  oss << std::dec << setw(10) << timestamp;
  return oss.str();
}

time_t DateTime::nowtimet()
{
  struct timeval tv;
  gettimeofday(&tv, 0);
  return tv.tv_sec;
  ;
}

DateTime DateTime::now()
{
  struct timeval tv;
  gettimeofday(&tv, 0);
  return from_time_t(tv.tv_sec, tv.tv_usec / 1000);
}

//! Return date and time as a string in Xml Schema date-time format
string DateTime::to_xml_date_time()
{

  string        ret_val;
  tm                 tm_info;
  ostringstream oss;

  tm_info = to_tm();
  oss << tm_info.tm_year + 1900 << "-";
  if ((tm_info.tm_mon + 1) <= 9)
    oss << "0";
  oss << tm_info.tm_mon + 1 << "-";
  if (tm_info.tm_mday <= 9)
    oss << "0";
  oss << tm_info.tm_mday << "T";
  if (tm_info.tm_hour <= 9)
    oss << "0";
  oss << tm_info.tm_hour << ":";
  if (tm_info.tm_min <= 9)
    oss << "0";
  oss << tm_info.tm_min << ":";
  if (tm_info.tm_sec <= 9)
    oss << "0";
  oss << tm_info.tm_sec << "Z";
  ret_val = oss.str();
  return ret_val;
}

time_t DateTime::add_duration(string xml_duration)
{
  add_duration_date_time(xml_duration);
  return to_time_t();
}

void DateTime::add_duration_date_time(string xml_duration)
{
  // start datetime values
  int s_year, s_month, s_day;
  int s_hour, s_min, s_sec, s_millis = 0;
  get_ymd(s_year, s_month, s_day);
  get_hms(s_hour, s_min, s_sec, s_millis);

  // temp values
  int tmp_month, tmp_sec, tmp_min, tmp_hour, tmp_day;

  // duration values
  struct tm dur_t;
  parse_duration(xml_duration, dur_t);

  // end values
  int e_year, e_month, e_day, e_hour, e_min, e_sec, e_millis = 0;

  // months
  tmp_month       = s_month + dur_t.tm_mon;
  e_month         = ((tmp_month - 1) % 12) + 1;
  int carry_month = ((tmp_month - 1) / 12);

  // years
  e_year = s_year + dur_t.tm_year + carry_month;

  // seconds
  tmp_sec       = s_sec + dur_t.tm_sec;
  e_sec         = tmp_sec % 60;
  int carry_sec = tmp_sec / 60;

  // minutes
  tmp_min       = s_min + dur_t.tm_min + carry_sec;
  e_min         = tmp_min % 60;
  int carry_min = tmp_min / 60;

  // hours
  tmp_hour     = s_hour + dur_t.tm_hour + carry_min;
  e_hour       = tmp_hour % 24;
  int carry_hr = tmp_hour / 24;

  // days
  if (s_day > max_day_in_month_for(e_year, e_month)) {
    tmp_day = max_day_in_month_for(e_year, e_month);
  } else {
    if (s_day < 1) {
      tmp_day = 1;
    } else {
      tmp_day = s_day;
    }
  }
  e_day         = tmp_day + dur_t.tm_mday + carry_hr;
  int carry_day = 0;
  while (true) {
    if (e_day < 1) {
      e_day     = e_day + max_day_in_month_for(e_year, e_month - 1);
      carry_day = -1;
    } else {
      if (e_day > max_day_in_month_for(e_year, e_month)) {
        e_day -= max_day_in_month_for(e_year, e_month);
        carry_day = 1;
      } else {
        break;
      }
    }
    tmp_month = e_month + carry_day;
    e_month   = ((tmp_month - 1) % 12) + 1;
    e_year    = e_year + (tmp_month - 1) / 12;
  }
  m_date = julian_date(e_year, e_month, e_day);
  m_time = make_hms(e_hour, e_min, e_sec, e_millis);
  return;
}

int DateTime::max_day_in_month_for(int yr, int month)
{
  int tmp_month = ((month - 1) % 12) + 1;
  int tmp_year  = yr + ((tmp_month - 1) / 12);

  if (tmp_month == MON_JAN || tmp_month == MON_MAR || tmp_month == MON_MAY || tmp_month == MON_JUL ||
      tmp_month == MON_AUG || tmp_month == MON_OCT || tmp_month == MON_DEC) {
    return 31;
  } else {
    if (tmp_month == MON_APR || tmp_month == MON_JUN || tmp_month == MON_SEP || tmp_month == MON_NOV)
      return 30;
    else {
      if (tmp_month == MON_FEB && ((0 == tmp_year % 400) || ((0 != tmp_year % 100) && 0 == tmp_year % 4))) {
        return 29;
      } else
        return 28;
    }
  }
}

void DateTime::parse_duration(string dur_str, struct tm &tm_t)
{
  string::size_type index = 0;
  bzero(&tm_t, sizeof(tm_t));
  if (dur_str[index] != 'P') {
    return;
  }
  int ind_t = dur_str.find('T', 0);

  index++;
  int ind_y = dur_str.find('Y', index);
  if (ind_y != -1) {
    int sign = 1;
    if (dur_str[index] == '-') {
      sign = -1;
      index++;
    }
    string sY = dur_str.substr(index, ind_y);
    sscanf(sY.c_str(), "%d", &tm_t.tm_year);
    tm_t.tm_year *= sign;
    index = ind_y + 1;
  }

  int ind_m = dur_str.find('M', index);
  if ((ind_m != -1) && (((ind_t > -1) && (ind_m < ind_t)) || ind_t == -1)) {
    int sign = 1;
    if (dur_str[index] == '-') {
      sign = -1;
      index++;
    }
    sscanf(dur_str.substr(index, ind_m).c_str(), "%d", &tm_t.tm_mon);
    tm_t.tm_mon *= sign;
    index = ind_m + 1;
  }

  int ind_d = dur_str.find('D', index);
  int sign  = 1;
  if (ind_d != -1) {
    if (dur_str[index] == '-') {
      sign = -1;
      index++;
    }
    sscanf(dur_str.substr(index, ind_d).c_str(), "%d", &tm_t.tm_mday);
    tm_t.tm_mday *= sign;
    // index = ind_d + 1; // not used
  }

  if (ind_t == -1) {
    tm_t.tm_hour = tm_t.tm_min = tm_t.tm_sec = 0;
    return;
  }
  index = ind_t + 1;

  int ind_h = dur_str.find('H', index);
  if (ind_h != -1) {
    int sign = 1;
    if (dur_str[index] == '-') {
      sign = -1;
      index++;
    }
    sscanf(dur_str.substr(index, ind_h).c_str(), "%d", &tm_t.tm_hour);
    tm_t.tm_hour *= sign;
    index = ind_h + 1;
  }

  int ind_min = dur_str.find('M', index);
  if (ind_min != -1) {
    int sign = 1;
    if (dur_str[index] == '-') {
      sign = -1;
      index++;
    }
    sscanf(dur_str.substr(index, ind_min).c_str(), "%d", &tm_t.tm_min);
    tm_t.tm_min *= sign;
    index = ind_min + 1;
  }

  int ind_s = dur_str.find('S', index);
  if (ind_s != -1) {
    int sign = 1;
    if (dur_str[index] == '-') {
      sign = -1;
      index++;
    }
    sscanf(dur_str.substr(index, ind_s).c_str(), "%d", &tm_t.tm_sec);
    tm_t.tm_sec *= sign;
  }
  return;
}

// generate OBJ_ID_TIMESTMP_DIGITS types unique timestamp string
// caller doesn't need get any lock
#define OBJ_ID_TIMESTMP_DIGITS 14
string Now::unique()
{
  struct timeval  tv;
  uint64_t        temp;
  static uint64_t last_unique = 0;
#if defined(LINUX)
  static pthread_mutex_t mutex = PTHREAD_ERRORCHECK_MUTEX_INITIALIZER_NP;
#elif defined(__MACH__)
  static pthread_mutex_t mutex = PTHREAD_ERRORCHECK_MUTEX_INITIALIZER;
#endif
  gettimeofday(&tv, NULL);
  temp = (((uint64_t)tv.tv_sec) << 20) + tv.tv_usec;
  pthread_mutex_lock(&mutex);
  if (temp > last_unique) {
    // record last timeStamp
    last_unique = temp;
  } else {
    // increase the last timeStamp and use it as unique timestamp
    // as NTP may sync local time clock backward.
    // after time catch up, will change back to use time again.
    last_unique++;
    // set the new last_unique as unique timestamp
    temp = last_unique;
  }
  pthread_mutex_unlock(&mutex);

  // further refine below code, the common time unique function
  //      should not cover OBJ_ID_TIMESTMP_DIGITS, which is only
  //      related with the object id.
  ostringstream oss;
  oss << std::hex << setw(OBJ_ID_TIMESTMP_DIGITS) << setfill('0') << temp;
  return oss.str();
}

bool DateTime::is_valid_xml_datetime(const string &str)
{
  // check length. 20 is the length of a xml date
  if (str.length() != 20)
    return false;

  // check each character is correct
  const char *const flag = "0000-00-00T00:00:00Z";
  for (unsigned int i = 0; i < str.length(); ++i) {
    if (flag[i] == '0') {
      if (!isdigit(str[i]))
        return false;
    } else if (flag[i] != str[i]) {
      return false;
    }
  }

  // check month, date, hour, min, second is valid
  tm  tmp;
  int ret = sscanf(str.c_str(),
      "%04d-%02d-%02dT%02d:%02d:%02dZ",
      &tmp.tm_year,
      &tmp.tm_mon,
      &tmp.tm_mday,
      &tmp.tm_hour,
      &tmp.tm_min,
      &tmp.tm_sec);

  if (ret != 6)
    return false;  // should have 6 match

  if (tmp.tm_mon > 12 || tmp.tm_mon <= 0)
    return false;
  if (tmp.tm_mday > 31 || tmp.tm_mday <= 0)
    return false;
  if (tmp.tm_hour > 24 || tmp.tm_hour < 0)
    return false;
  if (tmp.tm_min > 60 || tmp.tm_min < 0)
    return false;
  if (tmp.tm_sec > 60 || tmp.tm_sec < 0)
    return false;

  return true;
}

=======
/* Copyright (c) 2021 OceanBase and/or its affiliates. All rights reserved.
miniob is licensed under Mulan PSL v2.
You can use this software according to the terms and conditions of the Mulan PSL v2.
You may obtain a copy of Mulan PSL v2 at:
         http://license.coscl.org.cn/MulanPSL2
THIS SOFTWARE IS PROVIDED ON AN "AS IS" BASIS, WITHOUT WARRANTIES OF ANY KIND,
EITHER EXPRESS OR IMPLIED, INCLUDING BUT NOT LIMITED TO NON-INFRINGEMENT,
MERCHANTABILITY OR FIT FOR A PARTICULAR PURPOSE.
See the Mulan PSL v2 for more details. */

//
// Created by Longda on 2010
//

#include "common/time/datetime.h"

#include <pthread.h>
#include <stdio.h>
#include <string.h>

#include "common/lang/iomanip.h"
#include "common/lang/sstream.h"
#include "common/lang/string.h"
namespace common {

DateTime::DateTime(string &xml_str)
{
  tm tmp;
  sscanf(xml_str.c_str(),
      "%04d-%02d-%02dT%02d:%02d:%02dZ",
      &tmp.tm_year,
      &tmp.tm_mon,
      &tmp.tm_mday,
      &tmp.tm_hour,
      &tmp.tm_min,
      &tmp.tm_sec);
  m_date = julian_date(tmp.tm_year, tmp.tm_mon, tmp.tm_mday);
  m_time = make_hms(tmp.tm_hour, tmp.tm_min, tmp.tm_sec, 0);
}

time_t DateTime::str_to_time_t(string &xml_str)
{
  tm tmp;
  sscanf(xml_str.c_str(),
      "%04d-%02d-%02dT%02d:%02d:%02dZ",
      &tmp.tm_year,
      &tmp.tm_mon,
      &tmp.tm_mday,
      &tmp.tm_hour,
      &tmp.tm_min,
      &tmp.tm_sec);
  m_date = julian_date(tmp.tm_year, tmp.tm_mon, tmp.tm_mday);
  m_time = make_hms(tmp.tm_hour, tmp.tm_min, tmp.tm_sec, 0);
  return to_time_t();
}

string DateTime::time_t_to_str(int timet)
{
  ostringstream oss;
  oss << std::dec << setw(10) << timet;
  return oss.str();
}

string DateTime::time_t_to_xml_str(time_t timet)
{
  string        ret_val;
  ostringstream oss;
  struct tm          tmbuf;
  tm                *tm_info = gmtime_r(&timet, &tmbuf);
  oss << tm_info->tm_year + 1900 << "-";
  if ((tm_info->tm_mon + 1) <= 9)
    oss << "0";
  oss << tm_info->tm_mon + 1 << "-";
  if (tm_info->tm_mday <= 9)
    oss << "0";
  oss << tm_info->tm_mday << "T";
  if (tm_info->tm_hour <= 9)
    oss << "0";
  oss << tm_info->tm_hour << ":";
  if (tm_info->tm_min <= 9)
    oss << "0";
  oss << tm_info->tm_min << ":";
  if (tm_info->tm_sec <= 9)
    oss << "0";
  oss << tm_info->tm_sec << "Z";
  ret_val = oss.str();
  return ret_val;
}

string DateTime::str_to_time_t_str(string &xml_str)
{
  tm                 tmp;
  ostringstream oss;
  sscanf(xml_str.c_str(),
      "%04d-%02d-%02dT%02d:%02d:%02dZ",
      &tmp.tm_year,
      &tmp.tm_mon,
      &tmp.tm_mday,
      &tmp.tm_hour,
      &tmp.tm_min,
      &tmp.tm_sec);
  m_date           = julian_date(tmp.tm_year, tmp.tm_mon, tmp.tm_mday);
  m_time           = make_hms(tmp.tm_hour, tmp.tm_min, tmp.tm_sec, 0);
  time_t timestamp = to_time_t();
  oss << std::dec << setw(10) << timestamp;
  return oss.str();
}

time_t DateTime::nowtimet()
{
  struct timeval tv;
  gettimeofday(&tv, 0);
  return tv.tv_sec;
  ;
}

DateTime DateTime::now()
{
  struct timeval tv;
  gettimeofday(&tv, 0);
  return from_time_t(tv.tv_sec, tv.tv_usec / 1000);
}

//! Return date and time as a string in Xml Schema date-time format
string DateTime::to_xml_date_time()
{

  string        ret_val;
  tm                 tm_info;
  ostringstream oss;

  tm_info = to_tm();
  oss << tm_info.tm_year + 1900 << "-";
  if ((tm_info.tm_mon + 1) <= 9)
    oss << "0";
  oss << tm_info.tm_mon + 1 << "-";
  if (tm_info.tm_mday <= 9)
    oss << "0";
  oss << tm_info.tm_mday << "T";
  if (tm_info.tm_hour <= 9)
    oss << "0";
  oss << tm_info.tm_hour << ":";
  if (tm_info.tm_min <= 9)
    oss << "0";
  oss << tm_info.tm_min << ":";
  if (tm_info.tm_sec <= 9)
    oss << "0";
  oss << tm_info.tm_sec << "Z";
  ret_val = oss.str();
  return ret_val;
}

time_t DateTime::add_duration(string xml_duration)
{
  add_duration_date_time(xml_duration);
  return to_time_t();
}

void DateTime::add_duration_date_time(string xml_duration)
{
  // start datetime values
  int s_year, s_month, s_day;
  int s_hour, s_min, s_sec, s_millis = 0;
  get_ymd(s_year, s_month, s_day);
  get_hms(s_hour, s_min, s_sec, s_millis);

  // temp values
  int tmp_month, tmp_sec, tmp_min, tmp_hour, tmp_day;

  // duration values
  struct tm dur_t;
  parse_duration(xml_duration, dur_t);

  // end values
  int e_year, e_month, e_day, e_hour, e_min, e_sec, e_millis = 0;

  // months
  tmp_month       = s_month + dur_t.tm_mon;
  e_month         = ((tmp_month - 1) % 12) + 1;
  int carry_month = ((tmp_month - 1) / 12);

  // years
  e_year = s_year + dur_t.tm_year + carry_month;

  // seconds
  tmp_sec       = s_sec + dur_t.tm_sec;
  e_sec         = tmp_sec % 60;
  int carry_sec = tmp_sec / 60;

  // minutes
  tmp_min       = s_min + dur_t.tm_min + carry_sec;
  e_min         = tmp_min % 60;
  int carry_min = tmp_min / 60;

  // hours
  tmp_hour     = s_hour + dur_t.tm_hour + carry_min;
  e_hour       = tmp_hour % 24;
  int carry_hr = tmp_hour / 24;

  // days
  if (s_day > max_day_in_month_for(e_year, e_month)) {
    tmp_day = max_day_in_month_for(e_year, e_month);
  } else {
    if (s_day < 1) {
      tmp_day = 1;
    } else {
      tmp_day = s_day;
    }
  }
  e_day         = tmp_day + dur_t.tm_mday + carry_hr;
  int carry_day = 0;
  while (true) {
    if (e_day < 1) {
      e_day     = e_day + max_day_in_month_for(e_year, e_month - 1);
      carry_day = -1;
    } else {
      if (e_day > max_day_in_month_for(e_year, e_month)) {
        e_day -= max_day_in_month_for(e_year, e_month);
        carry_day = 1;
      } else {
        break;
      }
    }
    tmp_month = e_month + carry_day;
    e_month   = ((tmp_month - 1) % 12) + 1;
    e_year    = e_year + (tmp_month - 1) / 12;
  }
  m_date = julian_date(e_year, e_month, e_day);
  m_time = make_hms(e_hour, e_min, e_sec, e_millis);
  return;
}

int DateTime::max_day_in_month_for(int yr, int month)
{
  int tmp_month = ((month - 1) % 12) + 1;
  int tmp_year  = yr + ((tmp_month - 1) / 12);

  if (tmp_month == MON_JAN || tmp_month == MON_MAR || tmp_month == MON_MAY || tmp_month == MON_JUL ||
      tmp_month == MON_AUG || tmp_month == MON_OCT || tmp_month == MON_DEC) {
    return 31;
  } else {
    if (tmp_month == MON_APR || tmp_month == MON_JUN || tmp_month == MON_SEP || tmp_month == MON_NOV)
      return 30;
    else {
      if (tmp_month == MON_FEB && ((0 == tmp_year % 400) || ((0 != tmp_year % 100) && 0 == tmp_year % 4))) {
        return 29;
      } else
        return 28;
    }
  }
}

void DateTime::parse_duration(string dur_str, struct tm &tm_t)
{
  string::size_type index = 0;
  bzero(&tm_t, sizeof(tm_t));
  if (dur_str[index] != 'P') {
    return;
  }
  int ind_t = dur_str.find('T', 0);

  index++;
  int ind_y = dur_str.find('Y', index);
  if (ind_y != -1) {
    int sign = 1;
    if (dur_str[index] == '-') {
      sign = -1;
      index++;
    }
    string sY = dur_str.substr(index, ind_y);
    sscanf(sY.c_str(), "%d", &tm_t.tm_year);
    tm_t.tm_year *= sign;
    index = ind_y + 1;
  }

  int ind_m = dur_str.find('M', index);
  if ((ind_m != -1) && (((ind_t > -1) && (ind_m < ind_t)) || ind_t == -1)) {
    int sign = 1;
    if (dur_str[index] == '-') {
      sign = -1;
      index++;
    }
    sscanf(dur_str.substr(index, ind_m).c_str(), "%d", &tm_t.tm_mon);
    tm_t.tm_mon *= sign;
    index = ind_m + 1;
  }

  int ind_d = dur_str.find('D', index);
  int sign  = 1;
  if (ind_d != -1) {
    if (dur_str[index] == '-') {
      sign = -1;
      index++;
    }
    sscanf(dur_str.substr(index, ind_d).c_str(), "%d", &tm_t.tm_mday);
    tm_t.tm_mday *= sign;
    // index = ind_d + 1; // not used
  }

  if (ind_t == -1) {
    tm_t.tm_hour = tm_t.tm_min = tm_t.tm_sec = 0;
    return;
  }
  index = ind_t + 1;

  int ind_h = dur_str.find('H', index);
  if (ind_h != -1) {
    int sign = 1;
    if (dur_str[index] == '-') {
      sign = -1;
      index++;
    }
    sscanf(dur_str.substr(index, ind_h).c_str(), "%d", &tm_t.tm_hour);
    tm_t.tm_hour *= sign;
    index = ind_h + 1;
  }

  int ind_min = dur_str.find('M', index);
  if (ind_min != -1) {
    int sign = 1;
    if (dur_str[index] == '-') {
      sign = -1;
      index++;
    }
    sscanf(dur_str.substr(index, ind_min).c_str(), "%d", &tm_t.tm_min);
    tm_t.tm_min *= sign;
    index = ind_min + 1;
  }

  int ind_s = dur_str.find('S', index);
  if (ind_s != -1) {
    int sign = 1;
    if (dur_str[index] == '-') {
      sign = -1;
      index++;
    }
    sscanf(dur_str.substr(index, ind_s).c_str(), "%d", &tm_t.tm_sec);
    tm_t.tm_sec *= sign;
  }
  return;
}

// generate OBJ_ID_TIMESTMP_DIGITS types unique timestamp string
// caller doesn't need get any lock
#define OBJ_ID_TIMESTMP_DIGITS 14
string Now::unique()
{
  struct timeval  tv;
  uint64_t        temp;
  static uint64_t last_unique = 0;
#if defined(LINUX)
  #if defined(__MUSL__)
    #define MUTEX_INITIALIZER(__mutex, __type)          \
      do {                                              \
        static pthread_mutexattr_t  __attr;             \
        static pthread_mutexattr_t *__p_attr = nullptr; \
        if (nullptr == __p_attr) {                      \
          __p_attr = &__attr;                           \
          pthread_mutexattr_init(__p_attr);             \
          pthread_mutexattr_settype(__p_attr, __type);  \
          pthread_mutex_init(&__mutex, __p_attr);       \
        }                                               \
      } while (0)

    static pthread_mutex_t mutex = PTHREAD_MUTEX_INITIALIZER;
    MUTEX_INITIALIZER(mutex, PTHREAD_MUTEX_ERRORCHECK);

    #undef MUTEX_INITIALIZER
  #else
    static pthread_mutex_t mutex = PTHREAD_ERRORCHECK_MUTEX_INITIALIZER_NP;
  #endif
#elif defined(__MACH__)
  static pthread_mutex_t mutex = PTHREAD_ERRORCHECK_MUTEX_INITIALIZER;
#endif
  gettimeofday(&tv, NULL);
  temp = (((uint64_t)tv.tv_sec) << 20) + tv.tv_usec;
  pthread_mutex_lock(&mutex);
  if (temp > last_unique) {
    // record last timeStamp
    last_unique = temp;
  } else {
    // increase the last timeStamp and use it as unique timestamp
    // as NTP may sync local time clock backward.
    // after time catch up, will change back to use time again.
    last_unique++;
    // set the new last_unique as unique timestamp
    temp = last_unique;
  }
  pthread_mutex_unlock(&mutex);

  // further refine below code, the common time unique function
  //      should not cover OBJ_ID_TIMESTMP_DIGITS, which is only
  //      related with the object id.
  ostringstream oss;
  oss << std::hex << setw(OBJ_ID_TIMESTMP_DIGITS) << setfill('0') << temp;
  return oss.str();
}

bool DateTime::is_valid_xml_datetime(const string &str)
{
  // check length. 20 is the length of a xml date
  if (str.length() != 20)
    return false;

  // check each character is correct
  const char *const flag = "0000-00-00T00:00:00Z";
  for (unsigned int i = 0; i < str.length(); ++i) {
    if (flag[i] == '0') {
      if (!isdigit(str[i]))
        return false;
    } else if (flag[i] != str[i]) {
      return false;
    }
  }

  // check month, date, hour, min, second is valid
  tm  tmp;
  int ret = sscanf(str.c_str(),
      "%04d-%02d-%02dT%02d:%02d:%02dZ",
      &tmp.tm_year,
      &tmp.tm_mon,
      &tmp.tm_mday,
      &tmp.tm_hour,
      &tmp.tm_min,
      &tmp.tm_sec);

  if (ret != 6)
    return false;  // should have 6 match

  if (tmp.tm_mon > 12 || tmp.tm_mon <= 0)
    return false;
  if (tmp.tm_mday > 31 || tmp.tm_mday <= 0)
    return false;
  if (tmp.tm_hour > 24 || tmp.tm_hour < 0)
    return false;
  if (tmp.tm_min > 60 || tmp.tm_min < 0)
    return false;
  if (tmp.tm_sec > 60 || tmp.tm_sec < 0)
    return false;

  return true;
}

>>>>>>> 14983564
}  // namespace common<|MERGE_RESOLUTION|>--- conflicted
+++ resolved
@@ -1,429 +1,3 @@
-<<<<<<< HEAD
-/* Copyright (c) 2021 OceanBase and/or its affiliates. All rights reserved.
-miniob is licensed under Mulan PSL v2.
-You can use this software according to the terms and conditions of the Mulan PSL v2.
-You may obtain a copy of Mulan PSL v2 at:
-         http://license.coscl.org.cn/MulanPSL2
-THIS SOFTWARE IS PROVIDED ON AN "AS IS" BASIS, WITHOUT WARRANTIES OF ANY KIND,
-EITHER EXPRESS OR IMPLIED, INCLUDING BUT NOT LIMITED TO NON-INFRINGEMENT,
-MERCHANTABILITY OR FIT FOR A PARTICULAR PURPOSE.
-See the Mulan PSL v2 for more details. */
-
-//
-// Created by Longda on 2010
-//
-
-#include "common/time/datetime.h"
-
-#include <pthread.h>
-#include <stdio.h>
-#include <string.h>
-
-#include "common/lang/iomanip.h"
-#include "common/lang/sstream.h"
-#include "common/lang/string.h"
-namespace common {
-
-DateTime::DateTime(string &xml_str)
-{
-  tm tmp;
-  sscanf(xml_str.c_str(),
-      "%04d-%02d-%02dT%02d:%02d:%02dZ",
-      &tmp.tm_year,
-      &tmp.tm_mon,
-      &tmp.tm_mday,
-      &tmp.tm_hour,
-      &tmp.tm_min,
-      &tmp.tm_sec);
-  m_date = julian_date(tmp.tm_year, tmp.tm_mon, tmp.tm_mday);
-  m_time = make_hms(tmp.tm_hour, tmp.tm_min, tmp.tm_sec, 0);
-}
-
-time_t DateTime::str_to_time_t(string &xml_str)
-{
-  tm tmp;
-  sscanf(xml_str.c_str(),
-      "%04d-%02d-%02dT%02d:%02d:%02dZ",
-      &tmp.tm_year,
-      &tmp.tm_mon,
-      &tmp.tm_mday,
-      &tmp.tm_hour,
-      &tmp.tm_min,
-      &tmp.tm_sec);
-  m_date = julian_date(tmp.tm_year, tmp.tm_mon, tmp.tm_mday);
-  m_time = make_hms(tmp.tm_hour, tmp.tm_min, tmp.tm_sec, 0);
-  return to_time_t();
-}
-
-string DateTime::time_t_to_str(int timet)
-{
-  ostringstream oss;
-  oss << std::dec << setw(10) << timet;
-  return oss.str();
-}
-
-string DateTime::time_t_to_xml_str(time_t timet)
-{
-  string        ret_val;
-  ostringstream oss;
-  struct tm          tmbuf;
-  tm                *tm_info = gmtime_r(&timet, &tmbuf);
-  oss << tm_info->tm_year + 1900 << "-";
-  if ((tm_info->tm_mon + 1) <= 9)
-    oss << "0";
-  oss << tm_info->tm_mon + 1 << "-";
-  if (tm_info->tm_mday <= 9)
-    oss << "0";
-  oss << tm_info->tm_mday << "T";
-  if (tm_info->tm_hour <= 9)
-    oss << "0";
-  oss << tm_info->tm_hour << ":";
-  if (tm_info->tm_min <= 9)
-    oss << "0";
-  oss << tm_info->tm_min << ":";
-  if (tm_info->tm_sec <= 9)
-    oss << "0";
-  oss << tm_info->tm_sec << "Z";
-  ret_val = oss.str();
-  return ret_val;
-}
-
-string DateTime::str_to_time_t_str(string &xml_str)
-{
-  tm                 tmp;
-  ostringstream oss;
-  sscanf(xml_str.c_str(),
-      "%04d-%02d-%02dT%02d:%02d:%02dZ",
-      &tmp.tm_year,
-      &tmp.tm_mon,
-      &tmp.tm_mday,
-      &tmp.tm_hour,
-      &tmp.tm_min,
-      &tmp.tm_sec);
-  m_date           = julian_date(tmp.tm_year, tmp.tm_mon, tmp.tm_mday);
-  m_time           = make_hms(tmp.tm_hour, tmp.tm_min, tmp.tm_sec, 0);
-  time_t timestamp = to_time_t();
-  oss << std::dec << setw(10) << timestamp;
-  return oss.str();
-}
-
-time_t DateTime::nowtimet()
-{
-  struct timeval tv;
-  gettimeofday(&tv, 0);
-  return tv.tv_sec;
-  ;
-}
-
-DateTime DateTime::now()
-{
-  struct timeval tv;
-  gettimeofday(&tv, 0);
-  return from_time_t(tv.tv_sec, tv.tv_usec / 1000);
-}
-
-//! Return date and time as a string in Xml Schema date-time format
-string DateTime::to_xml_date_time()
-{
-
-  string        ret_val;
-  tm                 tm_info;
-  ostringstream oss;
-
-  tm_info = to_tm();
-  oss << tm_info.tm_year + 1900 << "-";
-  if ((tm_info.tm_mon + 1) <= 9)
-    oss << "0";
-  oss << tm_info.tm_mon + 1 << "-";
-  if (tm_info.tm_mday <= 9)
-    oss << "0";
-  oss << tm_info.tm_mday << "T";
-  if (tm_info.tm_hour <= 9)
-    oss << "0";
-  oss << tm_info.tm_hour << ":";
-  if (tm_info.tm_min <= 9)
-    oss << "0";
-  oss << tm_info.tm_min << ":";
-  if (tm_info.tm_sec <= 9)
-    oss << "0";
-  oss << tm_info.tm_sec << "Z";
-  ret_val = oss.str();
-  return ret_val;
-}
-
-time_t DateTime::add_duration(string xml_duration)
-{
-  add_duration_date_time(xml_duration);
-  return to_time_t();
-}
-
-void DateTime::add_duration_date_time(string xml_duration)
-{
-  // start datetime values
-  int s_year, s_month, s_day;
-  int s_hour, s_min, s_sec, s_millis = 0;
-  get_ymd(s_year, s_month, s_day);
-  get_hms(s_hour, s_min, s_sec, s_millis);
-
-  // temp values
-  int tmp_month, tmp_sec, tmp_min, tmp_hour, tmp_day;
-
-  // duration values
-  struct tm dur_t;
-  parse_duration(xml_duration, dur_t);
-
-  // end values
-  int e_year, e_month, e_day, e_hour, e_min, e_sec, e_millis = 0;
-
-  // months
-  tmp_month       = s_month + dur_t.tm_mon;
-  e_month         = ((tmp_month - 1) % 12) + 1;
-  int carry_month = ((tmp_month - 1) / 12);
-
-  // years
-  e_year = s_year + dur_t.tm_year + carry_month;
-
-  // seconds
-  tmp_sec       = s_sec + dur_t.tm_sec;
-  e_sec         = tmp_sec % 60;
-  int carry_sec = tmp_sec / 60;
-
-  // minutes
-  tmp_min       = s_min + dur_t.tm_min + carry_sec;
-  e_min         = tmp_min % 60;
-  int carry_min = tmp_min / 60;
-
-  // hours
-  tmp_hour     = s_hour + dur_t.tm_hour + carry_min;
-  e_hour       = tmp_hour % 24;
-  int carry_hr = tmp_hour / 24;
-
-  // days
-  if (s_day > max_day_in_month_for(e_year, e_month)) {
-    tmp_day = max_day_in_month_for(e_year, e_month);
-  } else {
-    if (s_day < 1) {
-      tmp_day = 1;
-    } else {
-      tmp_day = s_day;
-    }
-  }
-  e_day         = tmp_day + dur_t.tm_mday + carry_hr;
-  int carry_day = 0;
-  while (true) {
-    if (e_day < 1) {
-      e_day     = e_day + max_day_in_month_for(e_year, e_month - 1);
-      carry_day = -1;
-    } else {
-      if (e_day > max_day_in_month_for(e_year, e_month)) {
-        e_day -= max_day_in_month_for(e_year, e_month);
-        carry_day = 1;
-      } else {
-        break;
-      }
-    }
-    tmp_month = e_month + carry_day;
-    e_month   = ((tmp_month - 1) % 12) + 1;
-    e_year    = e_year + (tmp_month - 1) / 12;
-  }
-  m_date = julian_date(e_year, e_month, e_day);
-  m_time = make_hms(e_hour, e_min, e_sec, e_millis);
-  return;
-}
-
-int DateTime::max_day_in_month_for(int yr, int month)
-{
-  int tmp_month = ((month - 1) % 12) + 1;
-  int tmp_year  = yr + ((tmp_month - 1) / 12);
-
-  if (tmp_month == MON_JAN || tmp_month == MON_MAR || tmp_month == MON_MAY || tmp_month == MON_JUL ||
-      tmp_month == MON_AUG || tmp_month == MON_OCT || tmp_month == MON_DEC) {
-    return 31;
-  } else {
-    if (tmp_month == MON_APR || tmp_month == MON_JUN || tmp_month == MON_SEP || tmp_month == MON_NOV)
-      return 30;
-    else {
-      if (tmp_month == MON_FEB && ((0 == tmp_year % 400) || ((0 != tmp_year % 100) && 0 == tmp_year % 4))) {
-        return 29;
-      } else
-        return 28;
-    }
-  }
-}
-
-void DateTime::parse_duration(string dur_str, struct tm &tm_t)
-{
-  string::size_type index = 0;
-  bzero(&tm_t, sizeof(tm_t));
-  if (dur_str[index] != 'P') {
-    return;
-  }
-  int ind_t = dur_str.find('T', 0);
-
-  index++;
-  int ind_y = dur_str.find('Y', index);
-  if (ind_y != -1) {
-    int sign = 1;
-    if (dur_str[index] == '-') {
-      sign = -1;
-      index++;
-    }
-    string sY = dur_str.substr(index, ind_y);
-    sscanf(sY.c_str(), "%d", &tm_t.tm_year);
-    tm_t.tm_year *= sign;
-    index = ind_y + 1;
-  }
-
-  int ind_m = dur_str.find('M', index);
-  if ((ind_m != -1) && (((ind_t > -1) && (ind_m < ind_t)) || ind_t == -1)) {
-    int sign = 1;
-    if (dur_str[index] == '-') {
-      sign = -1;
-      index++;
-    }
-    sscanf(dur_str.substr(index, ind_m).c_str(), "%d", &tm_t.tm_mon);
-    tm_t.tm_mon *= sign;
-    index = ind_m + 1;
-  }
-
-  int ind_d = dur_str.find('D', index);
-  int sign  = 1;
-  if (ind_d != -1) {
-    if (dur_str[index] == '-') {
-      sign = -1;
-      index++;
-    }
-    sscanf(dur_str.substr(index, ind_d).c_str(), "%d", &tm_t.tm_mday);
-    tm_t.tm_mday *= sign;
-    // index = ind_d + 1; // not used
-  }
-
-  if (ind_t == -1) {
-    tm_t.tm_hour = tm_t.tm_min = tm_t.tm_sec = 0;
-    return;
-  }
-  index = ind_t + 1;
-
-  int ind_h = dur_str.find('H', index);
-  if (ind_h != -1) {
-    int sign = 1;
-    if (dur_str[index] == '-') {
-      sign = -1;
-      index++;
-    }
-    sscanf(dur_str.substr(index, ind_h).c_str(), "%d", &tm_t.tm_hour);
-    tm_t.tm_hour *= sign;
-    index = ind_h + 1;
-  }
-
-  int ind_min = dur_str.find('M', index);
-  if (ind_min != -1) {
-    int sign = 1;
-    if (dur_str[index] == '-') {
-      sign = -1;
-      index++;
-    }
-    sscanf(dur_str.substr(index, ind_min).c_str(), "%d", &tm_t.tm_min);
-    tm_t.tm_min *= sign;
-    index = ind_min + 1;
-  }
-
-  int ind_s = dur_str.find('S', index);
-  if (ind_s != -1) {
-    int sign = 1;
-    if (dur_str[index] == '-') {
-      sign = -1;
-      index++;
-    }
-    sscanf(dur_str.substr(index, ind_s).c_str(), "%d", &tm_t.tm_sec);
-    tm_t.tm_sec *= sign;
-  }
-  return;
-}
-
-// generate OBJ_ID_TIMESTMP_DIGITS types unique timestamp string
-// caller doesn't need get any lock
-#define OBJ_ID_TIMESTMP_DIGITS 14
-string Now::unique()
-{
-  struct timeval  tv;
-  uint64_t        temp;
-  static uint64_t last_unique = 0;
-#if defined(LINUX)
-  static pthread_mutex_t mutex = PTHREAD_ERRORCHECK_MUTEX_INITIALIZER_NP;
-#elif defined(__MACH__)
-  static pthread_mutex_t mutex = PTHREAD_ERRORCHECK_MUTEX_INITIALIZER;
-#endif
-  gettimeofday(&tv, NULL);
-  temp = (((uint64_t)tv.tv_sec) << 20) + tv.tv_usec;
-  pthread_mutex_lock(&mutex);
-  if (temp > last_unique) {
-    // record last timeStamp
-    last_unique = temp;
-  } else {
-    // increase the last timeStamp and use it as unique timestamp
-    // as NTP may sync local time clock backward.
-    // after time catch up, will change back to use time again.
-    last_unique++;
-    // set the new last_unique as unique timestamp
-    temp = last_unique;
-  }
-  pthread_mutex_unlock(&mutex);
-
-  // further refine below code, the common time unique function
-  //      should not cover OBJ_ID_TIMESTMP_DIGITS, which is only
-  //      related with the object id.
-  ostringstream oss;
-  oss << std::hex << setw(OBJ_ID_TIMESTMP_DIGITS) << setfill('0') << temp;
-  return oss.str();
-}
-
-bool DateTime::is_valid_xml_datetime(const string &str)
-{
-  // check length. 20 is the length of a xml date
-  if (str.length() != 20)
-    return false;
-
-  // check each character is correct
-  const char *const flag = "0000-00-00T00:00:00Z";
-  for (unsigned int i = 0; i < str.length(); ++i) {
-    if (flag[i] == '0') {
-      if (!isdigit(str[i]))
-        return false;
-    } else if (flag[i] != str[i]) {
-      return false;
-    }
-  }
-
-  // check month, date, hour, min, second is valid
-  tm  tmp;
-  int ret = sscanf(str.c_str(),
-      "%04d-%02d-%02dT%02d:%02d:%02dZ",
-      &tmp.tm_year,
-      &tmp.tm_mon,
-      &tmp.tm_mday,
-      &tmp.tm_hour,
-      &tmp.tm_min,
-      &tmp.tm_sec);
-
-  if (ret != 6)
-    return false;  // should have 6 match
-
-  if (tmp.tm_mon > 12 || tmp.tm_mon <= 0)
-    return false;
-  if (tmp.tm_mday > 31 || tmp.tm_mday <= 0)
-    return false;
-  if (tmp.tm_hour > 24 || tmp.tm_hour < 0)
-    return false;
-  if (tmp.tm_min > 60 || tmp.tm_min < 0)
-    return false;
-  if (tmp.tm_sec > 60 || tmp.tm_sec < 0)
-    return false;
-
-  return true;
-}
-
-=======
 /* Copyright (c) 2021 OceanBase and/or its affiliates. All rights reserved.
 miniob is licensed under Mulan PSL v2.
 You can use this software according to the terms and conditions of the Mulan PSL v2.
@@ -867,5 +441,4 @@
   return true;
 }
 
->>>>>>> 14983564
 }  // namespace common