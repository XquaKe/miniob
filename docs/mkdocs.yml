site_name: MiniOB
site_url: https://oceanbase.github.io/miniob
repo_url: https://github.com/oceanbase/miniob
repo_name: oceanbase/miniob
edit_uri: edit/main/docs/docs/
copyright: Copyright © 2024 OceanBase
plugins:
  - search
  - git-authors
nav:
  - 首页: index.md
  - 快速开始: 
    - 编译: how_to_build.md
    - 运行: how_to_run.md
    - 开发环境:
      - dev-env/introduction.md
      - dev-env/dev_by_gitpod.md
      - dev-env/how-to-dev-using-docker.md
      - dev-env/how_to_dev_in_docker_container_by_vscode.md
      - dev-env/how_to_dev_in_docker_container_by_vscode_on_windows.md
      - dev-env/how_to_dev_miniob_by_docker_on_windows.md
      - dev-env/how_to_dev_miniob_by_vscode.md
      - dev-env/miniob-how-to-debug.md
  - 设计文档:
    - design/miniob-architecture.md
    - design/miniob-buffer-pool.md
    - design/miniob-double-write-buffer.md
    - design/miniob-transaction.md
    - design/miniob-durability.md
    - design/miniob-sql-parser.md
    - design/miniob-how-to-add-new-sql.md
    - design/miniob-sql-expression.md
    - design/miniob-bplus-tree.md
    - design/miniob-bplus-tree-concurrency.md
    - design/miniob-thread-model.md
    - design/miniob-mysql-protocol.md
    - design/miniob-pax-storage.md
    - design/miniob-aggregation-and-group-by.md
    - Doxy 代码文档: design/doxy/html/index.html
  - OceanBase 数据库大赛:
    - game/introduction.md
    - game/miniob-output-convention.md
    - game/debug-output.md
    - game/miniob-memtracer.md
    - game/miniob_topics.md
    - game/github-introduction.md
    - game/gitee-instructions.md
<<<<<<< HEAD
    - game/miniob-test-comment-date.md
    - game/miniob-date-implementation.md
    - game/miniob-drop-table-implementation.md
    - game/miniob-vectordb.md
=======
>>>>>>> de68bbf2
  - 数据库实现简明教程:
    - lectures/copyright.md
    - lectures/lecture-1.md
    - lectures/lecture-2.md
    - lectures/lecture-3.md
    - lectures/lecture-4.md
    - lectures/lecture-5.md
    - lectures/lecture-6.md
    - lectures/references.md
  - 博客:
    - blog/introduction.md
    - blog/1.md

markdown_extensions:
  - pymdownx.highlight:
      anchor_linenums: true
  - pymdownx.inlinehilite
  - pymdownx.snippets
  - pymdownx.superfences

theme:
  name: material
  language: zh
  features:
    - search.highlight
    - navigation.sections
    - navigation.path
    - navigation.top
    - navigation.instant
    - navigation.tracking
    - navigation.tabs
    - navigation.tabs.sticky
    - navigation.footer
    - toc.follow
    - content.code.copy
    - content.action.edit
  logo: assets/logo.png
  favicon: assets/favicon.ico
  icon:
    repo: fontawesome/brands/github
  palette:

    # Palette toggle for automatic mode
    - media: "(prefers-color-scheme)"
      toggle:
        icon: material/brightness-auto
        name: Switch to light mode

    # Palette toggle for light mode
    - media: "(prefers-color-scheme: light)"
      scheme: default 
      toggle:
        icon: material/brightness-7
        name: Switch to dark mode

    # Palette toggle for dark mode
    - media: "(prefers-color-scheme: dark)"
      scheme: slate
      toggle:
        icon: material/brightness-4
        name: Switch to system preference

extra:
  social:
    - icon: fontawesome/brands/github
      link: https://github.com/oceanbase
    - icon: fontawesome/brands/docker
      link: https://hub.docker.com/r/oceanbase/miniob
    - icon: fontawesome/brands/slack
      link: https://join.slack.com/t/oceanbase/shared_invite/zt-1e25oz3ol-lJ6YNqPHaKwY_mhhioyEuw

markdown_extensions:
  - toc:
      permalink: true
	  - pymdownx.arithmatex:
      generic: true
      block_tag: 'pre'

extra_javascript:
    - ./assets/mathjax.js
    - https://polyfill.io/v3/polyfill.min.js?features=es6
    - https://cdn.jsdelivr.net/npm/mathjax@3/es5/tex-mml-chtml.js<|MERGE_RESOLUTION|>--- conflicted
+++ resolved
@@ -45,13 +45,7 @@
     - game/miniob_topics.md
     - game/github-introduction.md
     - game/gitee-instructions.md
-<<<<<<< HEAD
-    - game/miniob-test-comment-date.md
-    - game/miniob-date-implementation.md
-    - game/miniob-drop-table-implementation.md
     - game/miniob-vectordb.md
-=======
->>>>>>> de68bbf2
   - 数据库实现简明教程:
     - lectures/copyright.md
     - lectures/lecture-1.md
