site_name: MiniOB
site_url: https://oceanbase.github.io/miniob
repo_url: https://github.com/oceanbase/miniob
repo_name: oceanbase/miniob
edit_uri: edit/main/docs/docs/
copyright: Copyright © 2024 OceanBase
plugins:
  - search
  - git-authors
nav:
  - 首页: index.md
  - 快速开始: 
    - 编译: how_to_build.md
    - 运行: how_to_run.md
    - 开发环境:
      - dev-env/introduction.md
      - dev-env/dev_by_online.md
      - dev-env/how-to-dev-using-docker.md
      - dev-env/how_to_dev_in_docker_container_by_vscode.md
      - dev-env/how_to_dev_in_docker_container_by_vscode_on_windows.md
      - dev-env/how_to_dev_miniob_by_docker_on_windows.md
      - dev-env/how_to_dev_miniob_by_vscode.md
      - dev-env/miniob-how-to-debug.md
  - 设计文档:
    - design/miniob-architecture.md
    - design/miniob-buffer-pool.md
    - design/miniob-double-write-buffer.md
    - design/miniob-transaction.md
    - design/miniob-durability.md
    - design/miniob-sql-parser.md
    - design/miniob-how-to-add-new-sql.md
    - design/miniob-sql-expression.md
    - design/miniob-bplus-tree.md
    - design/miniob-bplus-tree-concurrency.md
    - design/miniob-thread-model.md
    - design/miniob-mysql-protocol.md
    - design/miniob-pax-storage.md
    - design/miniob-aggregation-and-group-by.md
    - Doxy 代码文档: design/doxy/html/index.html
  - OceanBase 数据库大赛:
    - game/introduction.md
    - game/miniob-output-convention.md
    - game/debug-output.md
    - game/miniob-memtracer.md
    - game/miniob_topics.md
    - game/github-introduction.md
    - game/gitee-instructions.md
    - game/miniob-vectordb.md
    - game/git-introduction.md
<<<<<<< HEAD
  - 数据库系统实现原理与实践:
    - db_course_lab/overview.md
    - db_course_lab/cloudlab_setup.md
    - db_course_lab/lab0.md
=======
>>>>>>> 10035ac7
  - 数据库实现简明教程:
    - lectures/copyright.md
    - lectures/lecture-1.md
    - lectures/lecture-2.md
    - lectures/lecture-3.md
    - lectures/lecture-4.md
    - lectures/lecture-5.md
    - lectures/lecture-6.md
    - lectures/references.md
  - 博客:
    - blog/introduction.md
    - blog/1.md
  - 数据库系统实现原理与实践:
    - db_course_lab/overview.md
    - db_course_lab/cloudlab_setup.md
    - db_course_lab/lab0.md

markdown_extensions:
  - pymdownx.highlight:
      anchor_linenums: true
  - pymdownx.inlinehilite
  - pymdownx.snippets
  - pymdownx.superfences

theme:
  name: material
  language: zh
  features:
    - search.highlight
    - navigation.sections
    - navigation.path
    - navigation.top
    - navigation.instant
    - navigation.tracking
    - navigation.tabs
    - navigation.tabs.sticky
    - navigation.footer
    - toc.follow
    - content.code.copy
    - content.action.edit
  logo: assets/logo.png
  favicon: assets/favicon.ico
  icon:
    repo: fontawesome/brands/github
  palette:

    # Palette toggle for automatic mode
    - media: "(prefers-color-scheme)"
      toggle:
        icon: material/brightness-auto
        name: Switch to light mode

    # Palette toggle for light mode
    - media: "(prefers-color-scheme: light)"
      scheme: default 
      toggle:
        icon: material/brightness-7
        name: Switch to dark mode

    # Palette toggle for dark mode
    - media: "(prefers-color-scheme: dark)"
      scheme: slate
      toggle:
        icon: material/brightness-4
        name: Switch to system preference

extra:
  social:
    - icon: fontawesome/brands/github
      link: https://github.com/oceanbase
    - icon: fontawesome/brands/docker
      link: https://hub.docker.com/r/oceanbase/miniob
    - icon: fontawesome/brands/slack
      link: https://join.slack.com/t/oceanbase/shared_invite/zt-1e25oz3ol-lJ6YNqPHaKwY_mhhioyEuw

markdown_extensions:
  - toc:
      permalink: true
  - pymdownx.arithmatex:
      generic: true
      block_tag: 'pre'

extra_javascript:
    - ./assets/mathjax.js
    - https://polyfill.io/v3/polyfill.min.js?features=es6
    - https://cdn.jsdelivr.net/npm/mathjax@3/es5/tex-mml-chtml.js<|MERGE_RESOLUTION|>--- conflicted
+++ resolved
@@ -47,13 +47,10 @@
     - game/gitee-instructions.md
     - game/miniob-vectordb.md
     - game/git-introduction.md
-<<<<<<< HEAD
   - 数据库系统实现原理与实践:
     - db_course_lab/overview.md
     - db_course_lab/cloudlab_setup.md
     - db_course_lab/lab0.md
-=======
->>>>>>> 10035ac7
   - 数据库实现简明教程:
     - lectures/copyright.md
     - lectures/lecture-1.md
