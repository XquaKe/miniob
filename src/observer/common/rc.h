--- conflicted
+++ resolved
@@ -74,13 +74,10 @@
   DEFINE_RC(VARIABLE_NOT_EXISTS)         \
   DEFINE_RC(VARIABLE_NOT_VALID)          \
   DEFINE_RC(LOGBUF_FULL)                 \
-<<<<<<< HEAD
   DEFINE_RC(LOG_FILE_FULL)               \
-  DEFINE_RC(LOG_ENTRY_INVALID)
+  DEFINE_RC(LOG_ENTRY_INVALID)           \
+  DEFINE_RC(DBLWR_RECOVER_ERRO)
 
-=======
-  DEFINE_RC(DBLWR_RECOVER_ERRO)
->>>>>>> 6ac17fe2
 enum class RC
 {
 #define DEFINE_RC(name) name,
