--- conflicted
+++ resolved
@@ -1,4 +1,3 @@
-<<<<<<< HEAD
 /* Copyright (c) 2021 OceanBase and/or its affiliates. All rights reserved.
 miniob is licensed under Mulan PSL v2.
 You can use this software according to the terms and conditions of the Mulan PSL v2.
@@ -31,39 +30,4 @@
     }
   }
   return AttrType::UNDEFINED;
-}
-=======
-/* Copyright (c) 2021 OceanBase and/or its affiliates. All rights reserved.
-miniob is licensed under Mulan PSL v2.
-You can use this software according to the terms and conditions of the Mulan PSL v2.
-You may obtain a copy of Mulan PSL v2 at:
-         http://license.coscl.org.cn/MulanPSL2
-THIS SOFTWARE IS PROVIDED ON AN "AS IS" BASIS, WITHOUT WARRANTIES OF ANY KIND,
-EITHER EXPRESS OR IMPLIED, INCLUDING BUT NOT LIMITED TO NON-INFRINGEMENT,
-MERCHANTABILITY OR FIT FOR A PARTICULAR PURPOSE.
-See the Mulan PSL v2 for more details. */
-
-
-#include "common/lang/string.h"
-#include "common/type/attr_type.h"
-
-const char *ATTR_TYPE_NAME[] = {"undefined", "chars", "ints", "floats", "booleans", "dates"};
-
-const char *attr_type_to_string(AttrType type)
-{
-  if (type >= AttrType::UNDEFINED && type < AttrType::MAXTYPE) {
-    return ATTR_TYPE_NAME[static_cast<int>(type)];
-  }
-  return "unknown";
-}
-
-AttrType attr_type_from_string(const char *s)
-{
-  for (unsigned int i = 0; i < sizeof(ATTR_TYPE_NAME) / sizeof(ATTR_TYPE_NAME[0]); i++) {
-    if (0 == strcasecmp(ATTR_TYPE_NAME[i], s)) {
-      return (AttrType)i;
-    }
-  }
-  return AttrType::UNDEFINED;
-}
->>>>>>> 14983564
+}