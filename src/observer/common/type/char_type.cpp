<<<<<<< HEAD
/* Copyright (c) 2021 OceanBase and/or its affiliates. All rights reserved.
miniob is licensed under Mulan PSL v2.
You can use this software according to the terms and conditions of the Mulan PSL v2.
You may obtain a copy of Mulan PSL v2 at:
         http://license.coscl.org.cn/MulanPSL2
THIS SOFTWARE IS PROVIDED ON AN "AS IS" BASIS, WITHOUT WARRANTIES OF ANY KIND,
EITHER EXPRESS OR IMPLIED, INCLUDING BUT NOT LIMITED TO NON-INFRINGEMENT,
MERCHANTABILITY OR FIT FOR A PARTICULAR PURPOSE.
See the Mulan PSL v2 for more details. */

#include "common/lang/comparator.h"
#include "common/log/log.h"
#include "common/type/char_type.h"
#include "common/value.h"

int CharType::compare(const Value &left, const Value &right) const
{
  ASSERT(left.attr_type() == AttrType::CHARS && right.attr_type() == AttrType::CHARS, "invalid type");
  return common::compare_string(
      (void *)left.value_.pointer_value_, left.length_, (void *)right.value_.pointer_value_, right.length_);
}

RC CharType::set_value_from_str(Value &val, const string &data) const
{
  val.set_string(data.c_str());
  return RC::SUCCESS;
}

RC CharType::cast_to(const Value &val, AttrType type, Value &result) const
{
  switch (type) {
    default: return RC::UNIMPLEMENTED;
  }
  return RC::SUCCESS;
}

int CharType::cast_cost(AttrType type)
{
  if (type == AttrType::CHARS) {
    return 0;
  }
  return INT32_MAX;
}

RC CharType::to_string(const Value &val, string &result) const
{
  stringstream ss;
  ss << val.value_.pointer_value_;
  result = ss.str();
  return RC::SUCCESS;
}
=======
/* Copyright (c) 2021 OceanBase and/or its affiliates. All rights reserved.
miniob is licensed under Mulan PSL v2.
You can use this software according to the terms and conditions of the Mulan PSL v2.
You may obtain a copy of Mulan PSL v2 at:
         http://license.coscl.org.cn/MulanPSL2
THIS SOFTWARE IS PROVIDED ON AN "AS IS" BASIS, WITHOUT WARRANTIES OF ANY KIND,
EITHER EXPRESS OR IMPLIED, INCLUDING BUT NOT LIMITED TO NON-INFRINGEMENT,
MERCHANTABILITY OR FIT FOR A PARTICULAR PURPOSE.
See the Mulan PSL v2 for more details. */

#include "common/lang/comparator.h"
#include "common/lang/exception.h"
#include "common/log/log.h"
#include "common/type/char_type.h"
#include "common/type/attr_type.h"
#include "common/value.h"

int CharType::compare(const Value &left, const Value &right) const
{
  ASSERT(left.attr_type() == AttrType::CHARS && right.attr_type() == AttrType::CHARS, "invalid type");
  return common::compare_string(
      (void *)left.value_.pointer_value_, left.length_, (void *)right.value_.pointer_value_, right.length_);
}

RC CharType::set_value_from_str(Value &val, const string &data) const
{
  val.set_string(data.c_str());
  return RC::SUCCESS;
}

RC CharType::cast_to(const Value &val, AttrType type, Value &result) const
{
  switch (type) {
    case AttrType::DATES: {
      try {
        result.set_date(Date::from_string(val.get_string()));
      } catch (exception const &ex) {
        LOG_WARN("fail to cast value. ex: %s", ex.what());
        return RC::VARIABLE_NOT_VALID;
      }
    } break;
    default: return RC::UNIMPLEMENTED;
  }
  return RC::SUCCESS;
}

int CharType::cast_cost(AttrType type)
{
  if (type == AttrType::CHARS) {
    return 0;
  }
  if (type == AttrType::DATES) {
    return 1;
  }
  return INT32_MAX;
}

RC CharType::to_string(const Value &val, string &result) const
{
  stringstream ss;
  ss << val.value_.pointer_value_;
  result = ss.str();
  return RC::SUCCESS;
}
>>>>>>> 14983564
<|MERGE_RESOLUTION|>--- conflicted
+++ resolved
@@ -1,56 +1,3 @@
-<<<<<<< HEAD
-/* Copyright (c) 2021 OceanBase and/or its affiliates. All rights reserved.
-miniob is licensed under Mulan PSL v2.
-You can use this software according to the terms and conditions of the Mulan PSL v2.
-You may obtain a copy of Mulan PSL v2 at:
-         http://license.coscl.org.cn/MulanPSL2
-THIS SOFTWARE IS PROVIDED ON AN "AS IS" BASIS, WITHOUT WARRANTIES OF ANY KIND,
-EITHER EXPRESS OR IMPLIED, INCLUDING BUT NOT LIMITED TO NON-INFRINGEMENT,
-MERCHANTABILITY OR FIT FOR A PARTICULAR PURPOSE.
-See the Mulan PSL v2 for more details. */
-
-#include "common/lang/comparator.h"
-#include "common/log/log.h"
-#include "common/type/char_type.h"
-#include "common/value.h"
-
-int CharType::compare(const Value &left, const Value &right) const
-{
-  ASSERT(left.attr_type() == AttrType::CHARS && right.attr_type() == AttrType::CHARS, "invalid type");
-  return common::compare_string(
-      (void *)left.value_.pointer_value_, left.length_, (void *)right.value_.pointer_value_, right.length_);
-}
-
-RC CharType::set_value_from_str(Value &val, const string &data) const
-{
-  val.set_string(data.c_str());
-  return RC::SUCCESS;
-}
-
-RC CharType::cast_to(const Value &val, AttrType type, Value &result) const
-{
-  switch (type) {
-    default: return RC::UNIMPLEMENTED;
-  }
-  return RC::SUCCESS;
-}
-
-int CharType::cast_cost(AttrType type)
-{
-  if (type == AttrType::CHARS) {
-    return 0;
-  }
-  return INT32_MAX;
-}
-
-RC CharType::to_string(const Value &val, string &result) const
-{
-  stringstream ss;
-  ss << val.value_.pointer_value_;
-  result = ss.str();
-  return RC::SUCCESS;
-}
-=======
 /* Copyright (c) 2021 OceanBase and/or its affiliates. All rights reserved.
 miniob is licensed under Mulan PSL v2.
 You can use this software according to the terms and conditions of the Mulan PSL v2.
@@ -114,5 +61,4 @@
   ss << val.value_.pointer_value_;
   result = ss.str();
   return RC::SUCCESS;
-}
->>>>>>> 14983564
+}