<<<<<<< HEAD
/* Copyright (c) 2021 OceanBase and/or its affiliates. All rights reserved.
miniob is licensed under Mulan PSL v2.
You can use this software according to the terms and conditions of the Mulan PSL v2.
You may obtain a copy of Mulan PSL v2 at:
         http://license.coscl.org.cn/MulanPSL2
THIS SOFTWARE IS PROVIDED ON AN "AS IS" BASIS, WITHOUT WARRANTIES OF ANY KIND,
EITHER EXPRESS OR IMPLIED, INCLUDING BUT NOT LIMITED TO NON-INFRINGEMENT,
MERCHANTABILITY OR FIT FOR A PARTICULAR PURPOSE.
See the Mulan PSL v2 for more details. */

#include "common/type/char_type.h"
#include "common/type/float_type.h"
#include "common/type/integer_type.h"
#include "common/type/data_type.h"

array<unique_ptr<DataType>, static_cast<int>(AttrType::MAXTYPE)> DataType::type_instances_ = {
    make_unique<DataType>(AttrType::UNDEFINED),
    make_unique<CharType>(),
    make_unique<IntegerType>(),
    make_unique<FloatType>(),
    make_unique<DataType>(AttrType::BOOLEANS),
=======
/* Copyright (c) 2021 OceanBase and/or its affiliates. All rights reserved.
miniob is licensed under Mulan PSL v2.
You can use this software according to the terms and conditions of the Mulan PSL v2.
You may obtain a copy of Mulan PSL v2 at:
         http://license.coscl.org.cn/MulanPSL2
THIS SOFTWARE IS PROVIDED ON AN "AS IS" BASIS, WITHOUT WARRANTIES OF ANY KIND,
EITHER EXPRESS OR IMPLIED, INCLUDING BUT NOT LIMITED TO NON-INFRINGEMENT,
MERCHANTABILITY OR FIT FOR A PARTICULAR PURPOSE.
See the Mulan PSL v2 for more details. */

#include "common/type/char_type.h"
#include "common/type/float_type.h"
#include "common/type/integer_type.h"
#include "common/type/data_type.h"
#include "common/type/date_type.h"

array<unique_ptr<DataType>, static_cast<int>(AttrType::MAXTYPE)> DataType::type_instances_ = {
    make_unique<DataType>(AttrType::UNDEFINED),
    make_unique<CharType>(),
    make_unique<IntegerType>(),
    make_unique<FloatType>(),
    make_unique<DataType>(AttrType::BOOLEANS),
    make_unique<DateType>(),
>>>>>>> 14983564
};<|MERGE_RESOLUTION|>--- conflicted
+++ resolved
@@ -1,26 +1,3 @@
-<<<<<<< HEAD
-/* Copyright (c) 2021 OceanBase and/or its affiliates. All rights reserved.
-miniob is licensed under Mulan PSL v2.
-You can use this software according to the terms and conditions of the Mulan PSL v2.
-You may obtain a copy of Mulan PSL v2 at:
-         http://license.coscl.org.cn/MulanPSL2
-THIS SOFTWARE IS PROVIDED ON AN "AS IS" BASIS, WITHOUT WARRANTIES OF ANY KIND,
-EITHER EXPRESS OR IMPLIED, INCLUDING BUT NOT LIMITED TO NON-INFRINGEMENT,
-MERCHANTABILITY OR FIT FOR A PARTICULAR PURPOSE.
-See the Mulan PSL v2 for more details. */
-
-#include "common/type/char_type.h"
-#include "common/type/float_type.h"
-#include "common/type/integer_type.h"
-#include "common/type/data_type.h"
-
-array<unique_ptr<DataType>, static_cast<int>(AttrType::MAXTYPE)> DataType::type_instances_ = {
-    make_unique<DataType>(AttrType::UNDEFINED),
-    make_unique<CharType>(),
-    make_unique<IntegerType>(),
-    make_unique<FloatType>(),
-    make_unique<DataType>(AttrType::BOOLEANS),
-=======
 /* Copyright (c) 2021 OceanBase and/or its affiliates. All rights reserved.
 miniob is licensed under Mulan PSL v2.
 You can use this software according to the terms and conditions of the Mulan PSL v2.
@@ -44,5 +21,4 @@
     make_unique<FloatType>(),
     make_unique<DataType>(AttrType::BOOLEANS),
     make_unique<DateType>(),
->>>>>>> 14983564
 };