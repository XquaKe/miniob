--- conflicted
+++ resolved
@@ -26,7 +26,6 @@
 using SlotNum = int32_t;
 
 /// LSN for log sequence number
-<<<<<<< HEAD
 using LSN = int64_t;
 
 #define LSN_FORMAT PRId64
@@ -40,9 +39,6 @@
   READ_ONLY,
   READ_WRITE
 };
-=======
-using LSN = int32_t;
 
 /// page的CRC校验和
-using CheckSum = unsigned int;
->>>>>>> 6ac17fe2
+using CheckSum = unsigned int;