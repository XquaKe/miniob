<<<<<<< HEAD
/* Copyright (c) 2021 OceanBase and/or its affiliates. All rights reserved.
miniob is licensed under Mulan PSL v2.
You can use this software according to the terms and conditions of the Mulan PSL v2.
You may obtain a copy of Mulan PSL v2 at:
         http://license.coscl.org.cn/MulanPSL2
THIS SOFTWARE IS PROVIDED ON AN "AS IS" BASIS, WITHOUT WARRANTIES OF ANY KIND,
EITHER EXPRESS OR IMPLIED, INCLUDING BUT NOT LIMITED TO NON-INFRINGEMENT,
MERCHANTABILITY OR FIT FOR A PARTICULAR PURPOSE.
See the Mulan PSL v2 for more details. */

//
// Created by Wangyunlai 2023/6/27
//

#pragma once

#include "common/lang/string.h"
#include "common/lang/memory.h"
#include "common/type/attr_type.h"
#include "common/type/data_type.h"

/**
 * @brief 属性的值
 * @ingroup DataType
 * @details 与DataType，就是数据类型，配套完成各种算术运算、比较、类型转换等操作。这里同时记录了数据的值与类型。
 * 当需要对值做运算时，建议使用类似 Value::add 的操作而不是 DataType::add。在进行运算前，应该设置好结果的类型，
 * 比如进行两个INT类型的除法运算时，结果类型应该设置为FLOAT。
 */
class Value final
{
public:
  friend class DataType;
  friend class IntegerType;
  friend class FloatType;
  friend class BooleanType;
  friend class CharType;

  Value() = default;

  ~Value() { reset(); }

  Value(AttrType attr_type, char *data, int length = 4) : attr_type_(attr_type) { this->set_data(data, length); }

  explicit Value(int val);
  explicit Value(float val);
  explicit Value(bool val);
  explicit Value(const char *s, int len = 0);

  Value(const Value &other);
  Value(Value &&other);

  Value &operator=(const Value &other);
  Value &operator=(Value &&other);

  void reset();

  static RC add(const Value &left, const Value &right, Value &result)
  {
    return DataType::type_instance(result.attr_type())->add(left, right, result);
  }

  static RC max(const Value &left, const Value &right, Value &result)
  {
    return DataType::type_instance(result.attr_type())->max(left, right, result);
  }

  static RC min(const Value &left, const Value &right, Value &result)
  {
    return DataType::type_instance(result.attr_type())->min(left, right, result);
  }

  // 仅 int 和 float 类型支持此方法，用于求取平均值
  static RC avg(const Value &left, const int num, const Value &right, Value &result)
  {
    return DataType::type_instance(result.attr_type())->avg(left, num, right, result);
  }

  static RC count(const int num, Value &result)
  {
    return DataType::type_instance(AttrType::INTS)->count(num, result);
  }

  static RC subtract(const Value &left, const Value &right, Value &result)
  {
    return DataType::type_instance(result.attr_type())->subtract(left, right, result);
  }

  static RC multiply(const Value &left, const Value &right, Value &result)
  {
    return DataType::type_instance(result.attr_type())->multiply(left, right, result);
  }

  static RC divide(const Value &left, const Value &right, Value &result)
  {
    return DataType::type_instance(result.attr_type())->divide(left, right, result);
  }

  static RC negative(const Value &value, Value &result)
  {
    return DataType::type_instance(result.attr_type())->negative(value, result);
  }

  static RC cast_to(const Value &value, AttrType to_type, Value &result)
  {
    return DataType::type_instance(value.attr_type())->cast_to(value, to_type, result);
  }

  void set_type(AttrType type) { this->attr_type_ = type; }
  void set_data(char *data, int length);
  void set_data(const char *data, int length) { this->set_data(const_cast<char *>(data), length); }
  void set_value(const Value &value);
  void set_boolean(bool val);

  string to_string() const;

  int compare(const Value &other) const;

  const char *data() const;

  int      length() const { return length_; }
  AttrType attr_type() const { return attr_type_; }

public:
  /**
   * 获取对应的值
   * 如果当前的类型与期望获取的类型不符，就会执行转换操作
   */
  int    get_int() const;
  float  get_float() const;
  string get_string() const;
  bool   get_boolean() const;

private:
  void set_int(int val);
  void set_float(float val);
  void set_string(const char *s, int len = 0);
  void set_string_from_other(const Value &other);

private:
  AttrType attr_type_ = AttrType::UNDEFINED;
  int      length_    = 0;

  union Val
  {
    int32_t int_value_;
    float   float_value_;
    bool    bool_value_;
    char   *pointer_value_;
  } value_ = {.int_value_ = 0};

  /// 是否申请并占有内存, 目前对于 CHARS 类型 own_data_ 为true, 其余类型 own_data_ 为false
  bool own_data_ = false;
};
=======
/* Copyright (c) 2021 OceanBase and/or its affiliates. All rights reserved.
miniob is licensed under Mulan PSL v2.
You can use this software according to the terms and conditions of the Mulan PSL v2.
You may obtain a copy of Mulan PSL v2 at:
         http://license.coscl.org.cn/MulanPSL2
THIS SOFTWARE IS PROVIDED ON AN "AS IS" BASIS, WITHOUT WARRANTIES OF ANY KIND,
EITHER EXPRESS OR IMPLIED, INCLUDING BUT NOT LIMITED TO NON-INFRINGEMENT,
MERCHANTABILITY OR FIT FOR A PARTICULAR PURPOSE.
See the Mulan PSL v2 for more details. */

//
// Created by Wangyunlai 2023/6/27
//

#pragma once

#include "common/date.h"
#include "common/lang/string.h"
#include "common/lang/memory.h"
#include "common/type/attr_type.h"
#include "common/type/data_type.h"
#include "common/type/date_type.h"
#include <cstdint>

/**
 * @brief 属性的值
 * @ingroup DataType
 * @details 与DataType，就是数据类型，配套完成各种算术运算、比较、类型转换等操作。这里同时记录了数据的值与类型。
 * 当需要对值做运算时，建议使用类似 Value::add 的操作而不是 DataType::add。在进行运算前，应该设置好结果的类型，
 * 比如进行两个INT类型的除法运算时，结果类型应该设置为FLOAT。
 */
class Value final
{
public:
  friend class DataType;
  friend class IntegerType;
  friend class FloatType;
  friend class BooleanType;
  friend class CharType;
  friend class DateType;

  Value() = default;

  ~Value() { reset(); }

  Value(AttrType attr_type, char *data, int length = 4) : attr_type_(attr_type) { this->set_data(data, length); }

  explicit Value(int val);
  explicit Value(float val);
  explicit Value(bool val);
  explicit Value(const char *s, int len = 0);

  Value(const Value &other);
  Value(Value &&other);

  Value &operator=(const Value &other);
  Value &operator=(Value &&other);

  void reset();

  static RC add(const Value &left, const Value &right, Value &result)
  {
    return DataType::type_instance(result.attr_type())->add(left, right, result);
  }

  static RC subtract(const Value &left, const Value &right, Value &result)
  {
    return DataType::type_instance(result.attr_type())->subtract(left, right, result);
  }

  static RC multiply(const Value &left, const Value &right, Value &result)
  {
    return DataType::type_instance(result.attr_type())->multiply(left, right, result);
  }

  static RC divide(const Value &left, const Value &right, Value &result)
  {
    return DataType::type_instance(result.attr_type())->divide(left, right, result);
  }

  static RC negative(const Value &value, Value &result)
  {
    return DataType::type_instance(result.attr_type())->negative(value, result);
  }

  static RC cast_to(const Value &value, AttrType to_type, Value &result)
  {
    return DataType::type_instance(value.attr_type())->cast_to(value, to_type, result);
  }

  void set_type(AttrType type) { this->attr_type_ = type; }
  void set_data(char *data, int length);
  void set_data(const char *data, int length) { this->set_data(const_cast<char *>(data), length); }
  void set_value(const Value &value);
  void set_boolean(bool val);

  string to_string() const;

  int compare(const Value &other) const;

  const char *data() const;

  int      length() const { return length_; }
  AttrType attr_type() const { return attr_type_; }

public:
  /**
   * 获取对应的值
   * 如果当前的类型与期望获取的类型不符，就会执行转换操作
   */
  int    get_int() const;
  float  get_float() const;
  string get_string() const;
  bool   get_boolean() const;
  Date   get_date() const;

private:
  void set_int(int val);
  void set_float(float val);
  void set_string(const char *s, int len = 0);
  void set_date(const uint16_t year, const uint8_t month, const uint8_t day);
  void set_date(const Date &val);
  void set_string_from_other(const Value &other);

private:
  AttrType attr_type_ = AttrType::UNDEFINED;
  int      length_    = 0;

  union Val
  {
    int32_t int_value_;
    float   float_value_;
    bool    bool_value_;
    char   *pointer_value_;
    Date    date_value_;
  } value_ = {.int_value_ = 0};

  /// 是否申请并占有内存, 目前对于 CHARS 类型 own_data_ 为true, 其余类型 own_data_ 为false
  bool own_data_ = false;
};
>>>>>>> 14983564
<|MERGE_RESOLUTION|>--- conflicted
+++ resolved
@@ -1,296 +1,161 @@
-<<<<<<< HEAD
-/* Copyright (c) 2021 OceanBase and/or its affiliates. All rights reserved.
-miniob is licensed under Mulan PSL v2.
-You can use this software according to the terms and conditions of the Mulan PSL v2.
-You may obtain a copy of Mulan PSL v2 at:
-         http://license.coscl.org.cn/MulanPSL2
-THIS SOFTWARE IS PROVIDED ON AN "AS IS" BASIS, WITHOUT WARRANTIES OF ANY KIND,
-EITHER EXPRESS OR IMPLIED, INCLUDING BUT NOT LIMITED TO NON-INFRINGEMENT,
-MERCHANTABILITY OR FIT FOR A PARTICULAR PURPOSE.
-See the Mulan PSL v2 for more details. */
-
-//
-// Created by Wangyunlai 2023/6/27
-//
-
-#pragma once
-
-#include "common/lang/string.h"
-#include "common/lang/memory.h"
-#include "common/type/attr_type.h"
-#include "common/type/data_type.h"
-
-/**
- * @brief 属性的值
- * @ingroup DataType
- * @details 与DataType，就是数据类型，配套完成各种算术运算、比较、类型转换等操作。这里同时记录了数据的值与类型。
- * 当需要对值做运算时，建议使用类似 Value::add 的操作而不是 DataType::add。在进行运算前，应该设置好结果的类型，
- * 比如进行两个INT类型的除法运算时，结果类型应该设置为FLOAT。
- */
-class Value final
-{
-public:
-  friend class DataType;
-  friend class IntegerType;
-  friend class FloatType;
-  friend class BooleanType;
-  friend class CharType;
-
-  Value() = default;
-
-  ~Value() { reset(); }
-
-  Value(AttrType attr_type, char *data, int length = 4) : attr_type_(attr_type) { this->set_data(data, length); }
-
-  explicit Value(int val);
-  explicit Value(float val);
-  explicit Value(bool val);
-  explicit Value(const char *s, int len = 0);
-
-  Value(const Value &other);
-  Value(Value &&other);
-
-  Value &operator=(const Value &other);
-  Value &operator=(Value &&other);
-
-  void reset();
-
-  static RC add(const Value &left, const Value &right, Value &result)
-  {
-    return DataType::type_instance(result.attr_type())->add(left, right, result);
-  }
-
-  static RC max(const Value &left, const Value &right, Value &result)
-  {
-    return DataType::type_instance(result.attr_type())->max(left, right, result);
-  }
-
-  static RC min(const Value &left, const Value &right, Value &result)
-  {
-    return DataType::type_instance(result.attr_type())->min(left, right, result);
-  }
-
-  // 仅 int 和 float 类型支持此方法，用于求取平均值
-  static RC avg(const Value &left, const int num, const Value &right, Value &result)
-  {
-    return DataType::type_instance(result.attr_type())->avg(left, num, right, result);
-  }
-
-  static RC count(const int num, Value &result)
-  {
-    return DataType::type_instance(AttrType::INTS)->count(num, result);
-  }
-
-  static RC subtract(const Value &left, const Value &right, Value &result)
-  {
-    return DataType::type_instance(result.attr_type())->subtract(left, right, result);
-  }
-
-  static RC multiply(const Value &left, const Value &right, Value &result)
-  {
-    return DataType::type_instance(result.attr_type())->multiply(left, right, result);
-  }
-
-  static RC divide(const Value &left, const Value &right, Value &result)
-  {
-    return DataType::type_instance(result.attr_type())->divide(left, right, result);
-  }
-
-  static RC negative(const Value &value, Value &result)
-  {
-    return DataType::type_instance(result.attr_type())->negative(value, result);
-  }
-
-  static RC cast_to(const Value &value, AttrType to_type, Value &result)
-  {
-    return DataType::type_instance(value.attr_type())->cast_to(value, to_type, result);
-  }
-
-  void set_type(AttrType type) { this->attr_type_ = type; }
-  void set_data(char *data, int length);
-  void set_data(const char *data, int length) { this->set_data(const_cast<char *>(data), length); }
-  void set_value(const Value &value);
-  void set_boolean(bool val);
-
-  string to_string() const;
-
-  int compare(const Value &other) const;
-
-  const char *data() const;
-
-  int      length() const { return length_; }
-  AttrType attr_type() const { return attr_type_; }
-
-public:
-  /**
-   * 获取对应的值
-   * 如果当前的类型与期望获取的类型不符，就会执行转换操作
-   */
-  int    get_int() const;
-  float  get_float() const;
-  string get_string() const;
-  bool   get_boolean() const;
-
-private:
-  void set_int(int val);
-  void set_float(float val);
-  void set_string(const char *s, int len = 0);
-  void set_string_from_other(const Value &other);
-
-private:
-  AttrType attr_type_ = AttrType::UNDEFINED;
-  int      length_    = 0;
-
-  union Val
-  {
-    int32_t int_value_;
-    float   float_value_;
-    bool    bool_value_;
-    char   *pointer_value_;
-  } value_ = {.int_value_ = 0};
-
-  /// 是否申请并占有内存, 目前对于 CHARS 类型 own_data_ 为true, 其余类型 own_data_ 为false
-  bool own_data_ = false;
-};
-=======
-/* Copyright (c) 2021 OceanBase and/or its affiliates. All rights reserved.
-miniob is licensed under Mulan PSL v2.
-You can use this software according to the terms and conditions of the Mulan PSL v2.
-You may obtain a copy of Mulan PSL v2 at:
-         http://license.coscl.org.cn/MulanPSL2
-THIS SOFTWARE IS PROVIDED ON AN "AS IS" BASIS, WITHOUT WARRANTIES OF ANY KIND,
-EITHER EXPRESS OR IMPLIED, INCLUDING BUT NOT LIMITED TO NON-INFRINGEMENT,
-MERCHANTABILITY OR FIT FOR A PARTICULAR PURPOSE.
-See the Mulan PSL v2 for more details. */
-
-//
-// Created by Wangyunlai 2023/6/27
-//
-
-#pragma once
-
-#include "common/date.h"
-#include "common/lang/string.h"
-#include "common/lang/memory.h"
-#include "common/type/attr_type.h"
-#include "common/type/data_type.h"
-#include "common/type/date_type.h"
-#include <cstdint>
-
-/**
- * @brief 属性的值
- * @ingroup DataType
- * @details 与DataType，就是数据类型，配套完成各种算术运算、比较、类型转换等操作。这里同时记录了数据的值与类型。
- * 当需要对值做运算时，建议使用类似 Value::add 的操作而不是 DataType::add。在进行运算前，应该设置好结果的类型，
- * 比如进行两个INT类型的除法运算时，结果类型应该设置为FLOAT。
- */
-class Value final
-{
-public:
-  friend class DataType;
-  friend class IntegerType;
-  friend class FloatType;
-  friend class BooleanType;
-  friend class CharType;
-  friend class DateType;
-
-  Value() = default;
-
-  ~Value() { reset(); }
-
-  Value(AttrType attr_type, char *data, int length = 4) : attr_type_(attr_type) { this->set_data(data, length); }
-
-  explicit Value(int val);
-  explicit Value(float val);
-  explicit Value(bool val);
-  explicit Value(const char *s, int len = 0);
-
-  Value(const Value &other);
-  Value(Value &&other);
-
-  Value &operator=(const Value &other);
-  Value &operator=(Value &&other);
-
-  void reset();
-
-  static RC add(const Value &left, const Value &right, Value &result)
-  {
-    return DataType::type_instance(result.attr_type())->add(left, right, result);
-  }
-
-  static RC subtract(const Value &left, const Value &right, Value &result)
-  {
-    return DataType::type_instance(result.attr_type())->subtract(left, right, result);
-  }
-
-  static RC multiply(const Value &left, const Value &right, Value &result)
-  {
-    return DataType::type_instance(result.attr_type())->multiply(left, right, result);
-  }
-
-  static RC divide(const Value &left, const Value &right, Value &result)
-  {
-    return DataType::type_instance(result.attr_type())->divide(left, right, result);
-  }
-
-  static RC negative(const Value &value, Value &result)
-  {
-    return DataType::type_instance(result.attr_type())->negative(value, result);
-  }
-
-  static RC cast_to(const Value &value, AttrType to_type, Value &result)
-  {
-    return DataType::type_instance(value.attr_type())->cast_to(value, to_type, result);
-  }
-
-  void set_type(AttrType type) { this->attr_type_ = type; }
-  void set_data(char *data, int length);
-  void set_data(const char *data, int length) { this->set_data(const_cast<char *>(data), length); }
-  void set_value(const Value &value);
-  void set_boolean(bool val);
-
-  string to_string() const;
-
-  int compare(const Value &other) const;
-
-  const char *data() const;
-
-  int      length() const { return length_; }
-  AttrType attr_type() const { return attr_type_; }
-
-public:
-  /**
-   * 获取对应的值
-   * 如果当前的类型与期望获取的类型不符，就会执行转换操作
-   */
-  int    get_int() const;
-  float  get_float() const;
-  string get_string() const;
-  bool   get_boolean() const;
-  Date   get_date() const;
-
-private:
-  void set_int(int val);
-  void set_float(float val);
-  void set_string(const char *s, int len = 0);
-  void set_date(const uint16_t year, const uint8_t month, const uint8_t day);
-  void set_date(const Date &val);
-  void set_string_from_other(const Value &other);
-
-private:
-  AttrType attr_type_ = AttrType::UNDEFINED;
-  int      length_    = 0;
-
-  union Val
-  {
-    int32_t int_value_;
-    float   float_value_;
-    bool    bool_value_;
-    char   *pointer_value_;
-    Date    date_value_;
-  } value_ = {.int_value_ = 0};
-
-  /// 是否申请并占有内存, 目前对于 CHARS 类型 own_data_ 为true, 其余类型 own_data_ 为false
-  bool own_data_ = false;
-};
->>>>>>> 14983564
+/* Copyright (c) 2021 OceanBase and/or its affiliates. All rights reserved.
+miniob is licensed under Mulan PSL v2.
+You can use this software according to the terms and conditions of the Mulan PSL v2.
+You may obtain a copy of Mulan PSL v2 at:
+         http://license.coscl.org.cn/MulanPSL2
+THIS SOFTWARE IS PROVIDED ON AN "AS IS" BASIS, WITHOUT WARRANTIES OF ANY KIND,
+EITHER EXPRESS OR IMPLIED, INCLUDING BUT NOT LIMITED TO NON-INFRINGEMENT,
+MERCHANTABILITY OR FIT FOR A PARTICULAR PURPOSE.
+See the Mulan PSL v2 for more details. */
+
+//
+// Created by Wangyunlai 2023/6/27
+//
+
+#pragma once
+
+#include "common/date.h"
+#include "common/lang/string.h"
+#include "common/lang/memory.h"
+#include "common/type/attr_type.h"
+#include "common/type/data_type.h"
+#include "common/type/date_type.h"
+#include <cstdint>
+
+/**
+ * @brief 属性的值
+ * @ingroup DataType
+ * @details 与DataType，就是数据类型，配套完成各种算术运算、比较、类型转换等操作。这里同时记录了数据的值与类型。
+ * 当需要对值做运算时，建议使用类似 Value::add 的操作而不是 DataType::add。在进行运算前，应该设置好结果的类型，
+ * 比如进行两个INT类型的除法运算时，结果类型应该设置为FLOAT。
+ */
+class Value final
+{
+public:
+  friend class DataType;
+  friend class IntegerType;
+  friend class FloatType;
+  friend class BooleanType;
+  friend class CharType;
+  friend class DateType;
+
+  Value() = default;
+
+  ~Value() { reset(); }
+
+  Value(AttrType attr_type, char *data, int length = 4) : attr_type_(attr_type) { this->set_data(data, length); }
+
+  explicit Value(int val);
+  explicit Value(float val);
+  explicit Value(bool val);
+  explicit Value(const char *s, int len = 0);
+
+  Value(const Value &other);
+  Value(Value &&other);
+
+  Value &operator=(const Value &other);
+  Value &operator=(Value &&other);
+
+  void reset();
+
+  static RC add(const Value &left, const Value &right, Value &result)
+  {
+    return DataType::type_instance(result.attr_type())->add(left, right, result);
+  }
+
+  static RC max(const Value &left, const Value &right, Value &result)
+  {
+    return DataType::type_instance(result.attr_type())->max(left, right, result);
+  }
+
+  static RC min(const Value &left, const Value &right, Value &result)
+  {
+    return DataType::type_instance(result.attr_type())->min(left, right, result);
+  }
+
+  // 仅 int 和 float 类型支持此方法，用于求取平均值
+  static RC avg(const Value &left, const int num, const Value &right, Value &result)
+  {
+    return DataType::type_instance(result.attr_type())->avg(left, num, right, result);
+  }
+
+  static RC count(const int num, Value &result)
+  {
+    return DataType::type_instance(AttrType::INTS)->count(num, result);
+  }
+
+  static RC subtract(const Value &left, const Value &right, Value &result)
+  {
+    return DataType::type_instance(result.attr_type())->subtract(left, right, result);
+  }
+
+  static RC multiply(const Value &left, const Value &right, Value &result)
+  {
+    return DataType::type_instance(result.attr_type())->multiply(left, right, result);
+  }
+
+  static RC divide(const Value &left, const Value &right, Value &result)
+  {
+    return DataType::type_instance(result.attr_type())->divide(left, right, result);
+  }
+
+  static RC negative(const Value &value, Value &result)
+  {
+    return DataType::type_instance(result.attr_type())->negative(value, result);
+  }
+
+  static RC cast_to(const Value &value, AttrType to_type, Value &result)
+  {
+    return DataType::type_instance(value.attr_type())->cast_to(value, to_type, result);
+  }
+
+  void set_type(AttrType type) { this->attr_type_ = type; }
+  void set_data(char *data, int length);
+  void set_data(const char *data, int length) { this->set_data(const_cast<char *>(data), length); }
+  void set_value(const Value &value);
+  void set_boolean(bool val);
+
+  string to_string() const;
+
+  int compare(const Value &other) const;
+
+  const char *data() const;
+
+  int      length() const { return length_; }
+  AttrType attr_type() const { return attr_type_; }
+
+public:
+  /**
+   * 获取对应的值
+   * 如果当前的类型与期望获取的类型不符，就会执行转换操作
+   */
+  int    get_int() const;
+  float  get_float() const;
+  string get_string() const;
+  bool   get_boolean() const;
+  Date   get_date() const;
+
+private:
+  void set_int(int val);
+  void set_float(float val);
+  void set_string(const char *s, int len = 0);
+  void set_date(const uint16_t year, const uint8_t month, const uint8_t day);
+  void set_date(const Date &val);
+  void set_string_from_other(const Value &other);
+
+private:
+  AttrType attr_type_ = AttrType::UNDEFINED;
+  int      length_    = 0;
+
+  union Val
+  {
+    int32_t int_value_;
+    float   float_value_;
+    bool    bool_value_;
+    char   *pointer_value_;
+    Date    date_value_;
+  } value_ = {.int_value_ = 0};
+
+  /// 是否申请并占有内存, 目前对于 CHARS 类型 own_data_ 为true, 其余类型 own_data_ 为false
+  bool own_data_ = false;
+};