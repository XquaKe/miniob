<<<<<<< HEAD
/* Copyright (c) 2021 OceanBase and/or its affiliates. All rights reserved.
miniob is licensed under Mulan PSL v2.
You can use this software according to the terms and conditions of the Mulan PSL v2.
You may obtain a copy of Mulan PSL v2 at:
         http://license.coscl.org.cn/MulanPSL2
THIS SOFTWARE IS PROVIDED ON AN "AS IS" BASIS, WITHOUT WARRANTIES OF ANY KIND,
EITHER EXPRESS OR IMPLIED, INCLUDING BUT NOT LIMITED TO NON-INFRINGEMENT,
MERCHANTABILITY OR FIT FOR A PARTICULAR PURPOSE.
See the Mulan PSL v2 for more details. */

//
// Created by Wangyunlai on 2023/06/16.
//

#pragma once

#include "common/rc.h"
#include "common/lang/vector.h"

/**
 * @brief 环形缓存，当前用于通讯写入数据时的缓存
 * @ingroup Communicator
 */
class RingBuffer
{
public:
  /**
   * @brief 使用默认缓存大小的构造函数，默认大小16K
   */
  RingBuffer();

  /**
   * @brief 指定初始化大小的构造函数
   *
   */
  explicit RingBuffer(int32_t size);

  virtual ~RingBuffer();

  /**
   * @brief 从缓存中读取数据
   * @param buf 读取数据的缓存
   * @param size 读取数据的大小
   * @param read_size 实际读取的数据大小
   */
  RC read(char *buf, int32_t size, int32_t &read_size);

  /**
   * @brief 从缓存中读取数据，不会移动读指针
   * @details 读取数据时直接返回缓存中的指针，不会移动读指针。读取完成后执行forward函数移动读指针。
   * @param buf 读取的数据
   * @param read_size 数据大小
   */
  RC buffer(const char *&buf, int32_t &read_size);

  /**
   * @brief 将读指针向前移动size个字节
   * @details 通常在buffer函数读取数据后，调用forward函数移动读指针
   * @param size 移动的字节数
   */
  RC forward(int32_t size);

  /**
   * @brief 将数据写入缓存
   * @param buf 待写入的数据
   * @param size 待写入的数据大小
   * @param write_size 实际写入的数据大小
   */
  RC write(const char *buf, int32_t size, int32_t &write_size);

  /**
   * @brief 缓存的总容量
   */
  int32_t capacity() const { return static_cast<int32_t>(buffer_.size()); }

  /**
   * @brief 缓存中剩余的可写入数据的空间
   */
  int32_t remain() const { return capacity() - size(); }

  /**
   * @brief 缓存中已经写入数据的空间大小
   */
  int32_t size() const { return data_size_; }

private:
  int32_t read_pos() const { return (write_pos_ - this->size() + capacity()) % capacity(); }

private:
  vector<char> buffer_;         ///< 缓存使用的内存，使用vector方便管理
  int32_t      data_size_ = 0;  ///< 已经写入的数据量
  int32_t      write_pos_ = 0;  ///< 当前写指针的位置，范围不会超出[0, capacity)
=======
/* Copyright (c) 2021 OceanBase and/or its affiliates. All rights reserved.
miniob is licensed under Mulan PSL v2.
You can use this software according to the terms and conditions of the Mulan PSL v2.
You may obtain a copy of Mulan PSL v2 at:
         http://license.coscl.org.cn/MulanPSL2
THIS SOFTWARE IS PROVIDED ON AN "AS IS" BASIS, WITHOUT WARRANTIES OF ANY KIND,
EITHER EXPRESS OR IMPLIED, INCLUDING BUT NOT LIMITED TO NON-INFRINGEMENT,
MERCHANTABILITY OR FIT FOR A PARTICULAR PURPOSE.
See the Mulan PSL v2 for more details. */

//
// Created by Wangyunlai on 2023/06/16.
//

#pragma once

#include <stdint.h>

#include "common/rc.h"
#include "common/lang/vector.h"

/**
 * @brief 环形缓存，当前用于通讯写入数据时的缓存
 * @ingroup Communicator
 */
class RingBuffer
{
public:
  /**
   * @brief 使用默认缓存大小的构造函数，默认大小16K
   */
  RingBuffer();

  /**
   * @brief 指定初始化大小的构造函数
   *
   */
  explicit RingBuffer(int32_t size);

  virtual ~RingBuffer();

  /**
   * @brief 从缓存中读取数据
   * @param buf 读取数据的缓存
   * @param size 读取数据的大小
   * @param read_size 实际读取的数据大小
   */
  RC read(char *buf, int32_t size, int32_t &read_size);

  /**
   * @brief 从缓存中读取数据，不会移动读指针
   * @details 读取数据时直接返回缓存中的指针，不会移动读指针。读取完成后执行forward函数移动读指针。
   * @param buf 读取的数据
   * @param read_size 数据大小
   */
  RC buffer(const char *&buf, int32_t &read_size);

  /**
   * @brief 将读指针向前移动size个字节
   * @details 通常在buffer函数读取数据后，调用forward函数移动读指针
   * @param size 移动的字节数
   */
  RC forward(int32_t size);

  /**
   * @brief 将数据写入缓存
   * @param buf 待写入的数据
   * @param size 待写入的数据大小
   * @param write_size 实际写入的数据大小
   */
  RC write(const char *buf, int32_t size, int32_t &write_size);

  /**
   * @brief 缓存的总容量
   */
  int32_t capacity() const { return static_cast<int32_t>(buffer_.size()); }

  /**
   * @brief 缓存中剩余的可写入数据的空间
   */
  int32_t remain() const { return capacity() - size(); }

  /**
   * @brief 缓存中已经写入数据的空间大小
   */
  int32_t size() const { return data_size_; }

private:
  int32_t read_pos() const { return (write_pos_ - this->size() + capacity()) % capacity(); }

private:
  vector<char> buffer_;         ///< 缓存使用的内存，使用vector方便管理
  int32_t      data_size_ = 0;  ///< 已经写入的数据量
  int32_t      write_pos_ = 0;  ///< 当前写指针的位置，范围不会超出[0, capacity)
>>>>>>> 14983564
};<|MERGE_RESOLUTION|>--- conflicted
+++ resolved
@@ -1,97 +1,3 @@
-<<<<<<< HEAD
-/* Copyright (c) 2021 OceanBase and/or its affiliates. All rights reserved.
-miniob is licensed under Mulan PSL v2.
-You can use this software according to the terms and conditions of the Mulan PSL v2.
-You may obtain a copy of Mulan PSL v2 at:
-         http://license.coscl.org.cn/MulanPSL2
-THIS SOFTWARE IS PROVIDED ON AN "AS IS" BASIS, WITHOUT WARRANTIES OF ANY KIND,
-EITHER EXPRESS OR IMPLIED, INCLUDING BUT NOT LIMITED TO NON-INFRINGEMENT,
-MERCHANTABILITY OR FIT FOR A PARTICULAR PURPOSE.
-See the Mulan PSL v2 for more details. */
-
-//
-// Created by Wangyunlai on 2023/06/16.
-//
-
-#pragma once
-
-#include "common/rc.h"
-#include "common/lang/vector.h"
-
-/**
- * @brief 环形缓存，当前用于通讯写入数据时的缓存
- * @ingroup Communicator
- */
-class RingBuffer
-{
-public:
-  /**
-   * @brief 使用默认缓存大小的构造函数，默认大小16K
-   */
-  RingBuffer();
-
-  /**
-   * @brief 指定初始化大小的构造函数
-   *
-   */
-  explicit RingBuffer(int32_t size);
-
-  virtual ~RingBuffer();
-
-  /**
-   * @brief 从缓存中读取数据
-   * @param buf 读取数据的缓存
-   * @param size 读取数据的大小
-   * @param read_size 实际读取的数据大小
-   */
-  RC read(char *buf, int32_t size, int32_t &read_size);
-
-  /**
-   * @brief 从缓存中读取数据，不会移动读指针
-   * @details 读取数据时直接返回缓存中的指针，不会移动读指针。读取完成后执行forward函数移动读指针。
-   * @param buf 读取的数据
-   * @param read_size 数据大小
-   */
-  RC buffer(const char *&buf, int32_t &read_size);
-
-  /**
-   * @brief 将读指针向前移动size个字节
-   * @details 通常在buffer函数读取数据后，调用forward函数移动读指针
-   * @param size 移动的字节数
-   */
-  RC forward(int32_t size);
-
-  /**
-   * @brief 将数据写入缓存
-   * @param buf 待写入的数据
-   * @param size 待写入的数据大小
-   * @param write_size 实际写入的数据大小
-   */
-  RC write(const char *buf, int32_t size, int32_t &write_size);
-
-  /**
-   * @brief 缓存的总容量
-   */
-  int32_t capacity() const { return static_cast<int32_t>(buffer_.size()); }
-
-  /**
-   * @brief 缓存中剩余的可写入数据的空间
-   */
-  int32_t remain() const { return capacity() - size(); }
-
-  /**
-   * @brief 缓存中已经写入数据的空间大小
-   */
-  int32_t size() const { return data_size_; }
-
-private:
-  int32_t read_pos() const { return (write_pos_ - this->size() + capacity()) % capacity(); }
-
-private:
-  vector<char> buffer_;         ///< 缓存使用的内存，使用vector方便管理
-  int32_t      data_size_ = 0;  ///< 已经写入的数据量
-  int32_t      write_pos_ = 0;  ///< 当前写指针的位置，范围不会超出[0, capacity)
-=======
 /* Copyright (c) 2021 OceanBase and/or its affiliates. All rights reserved.
 miniob is licensed under Mulan PSL v2.
 You can use this software according to the terms and conditions of the Mulan PSL v2.
@@ -186,5 +92,4 @@
   vector<char> buffer_;         ///< 缓存使用的内存，使用vector方便管理
   int32_t      data_size_ = 0;  ///< 已经写入的数据量
   int32_t      write_pos_ = 0;  ///< 当前写指针的位置，范围不会超出[0, capacity)
->>>>>>> 14983564
 };