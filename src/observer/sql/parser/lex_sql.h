#ifndef yyHEADER_H
#define yyHEADER_H 1
#define yyIN_HEADER 1

<<<<<<< HEAD
#line 6 "lex_sql.h"
/*
这里的代码会被复制到lex_sql.cpp的最开始位置
定义yy_size_t的原因是因为flex生成的代码，会使用yy_size_t与其他类型的数字
做比较，导致编译报警
*/
#define YY_TYPEDEF_YY_SIZE_T
typedef int yy_size_t;

/* 参考生成的lex_sql.cpp代码，这个宏定义会放在每次运行yylex()最开始的地方 */
#define YY_USER_INIT                                         \
  yycolumn = 0;

/* 参考生成的lex_sql.cpp代码，这个宏定义会放在解析一个token之后，也可以在网上找到大量的参考资料 */
/* 我们在这里设置当前解析的token的位置信息，这样在yacc中就可以使用这些信息了 */
#define YY_USER_ACTION                                       \
do {                                                         \
  yylloc->first_line   = yylloc->last_line = yylineno;       \
  yylloc->first_column = yycolumn;                           \
  yylloc->last_column  = yylloc->first_column + yyleng - 1;  \
  yycolumn += yyleng;                                        \
}                                                            \
while (0);

#line 30 "lex_sql.h"
=======
#line 5 "lex_sql.h"
/*
这里的代码会被复制到lex_sql.cpp的最开始位置
定义yy_size_t的原因是因为flex生成的代码，会使用yy_size_t与其他类型的数字
做比较，导致编译报警
*/
#define YY_TYPEDEF_YY_SIZE_T
typedef int yy_size_t;

/* 参考生成的lex_sql.cpp代码，这个宏定义会放在每次运行yylex()最开始的地方 */
#define YY_USER_INIT                                         \
  yycolumn = 0;

/* 参考生成的lex_sql.cpp代码，这个宏定义会放在解析一个token之后，也可以在网上找到大量的参考资料 */
/* 我们在这里设置当前解析的token的位置信息，这样在yacc中就可以使用这些信息了 */
#define YY_USER_ACTION                                       \
do {                                                         \
  yylloc->first_line   = yylloc->last_line = yylineno;       \
  yylloc->first_column = yycolumn;                           \
  yylloc->last_column  = yylloc->first_column + yyleng - 1;  \
  yycolumn += yyleng;                                        \
}                                                            \
while (0);

#line 29 "lex_sql.h"
>>>>>>> 14983564

#define  YY_INT_ALIGNED short int

/* A lexical scanner generated by flex */

#define FLEX_SCANNER
#define YY_FLEX_MAJOR_VERSION 2
#define YY_FLEX_MINOR_VERSION 6
#define YY_FLEX_SUBMINOR_VERSION 4
#if YY_FLEX_SUBMINOR_VERSION > 0
#define FLEX_BETA
#endif

#ifdef yyget_lval
#define yyget_lval_ALREADY_DEFINED
#else
#define yyget_lval yyget_lval
#endif

#ifdef yyset_lval
#define yyset_lval_ALREADY_DEFINED
#else
#define yyset_lval yyset_lval
#endif

#ifdef yyget_lloc
#define yyget_lloc_ALREADY_DEFINED
#else
#define yyget_lloc yyget_lloc
#endif

#ifdef yyset_lloc
#define yyset_lloc_ALREADY_DEFINED
#else
#define yyset_lloc yyset_lloc
#endif

/* First, we deal with  platform-specific or compiler-specific issues. */

/* begin standard C headers. */
#include <stdio.h>
#include <string.h>
#include <errno.h>
#include <stdlib.h>

/* end standard C headers. */

/* flex integer type definitions */

#ifndef FLEXINT_H
#define FLEXINT_H

/* C99 systems have <inttypes.h>. Non-C99 systems may or may not. */

#if defined (__STDC_VERSION__) && __STDC_VERSION__ >= 199901L

/* C99 says to define __STDC_LIMIT_MACROS before including stdint.h,
 * if you want the limit (max/min) macros for int types. 
 */
#ifndef __STDC_LIMIT_MACROS
#define __STDC_LIMIT_MACROS 1
#endif

#include <inttypes.h>
typedef int8_t flex_int8_t;
typedef uint8_t flex_uint8_t;
typedef int16_t flex_int16_t;
typedef uint16_t flex_uint16_t;
typedef int32_t flex_int32_t;
typedef uint32_t flex_uint32_t;
#else
typedef signed char flex_int8_t;
typedef short int flex_int16_t;
typedef int flex_int32_t;
typedef unsigned char flex_uint8_t; 
typedef unsigned short int flex_uint16_t;
typedef unsigned int flex_uint32_t;

/* Limits of integral types. */
#ifndef INT8_MIN
#define INT8_MIN               (-128)
#endif
#ifndef INT16_MIN
#define INT16_MIN              (-32767-1)
#endif
#ifndef INT32_MIN
#define INT32_MIN              (-2147483647-1)
#endif
#ifndef INT8_MAX
#define INT8_MAX               (127)
#endif
#ifndef INT16_MAX
#define INT16_MAX              (32767)
#endif
#ifndef INT32_MAX
#define INT32_MAX              (2147483647)
#endif
#ifndef UINT8_MAX
#define UINT8_MAX              (255U)
#endif
#ifndef UINT16_MAX
#define UINT16_MAX             (65535U)
#endif
#ifndef UINT32_MAX
#define UINT32_MAX             (4294967295U)
#endif

#ifndef SIZE_MAX
#define SIZE_MAX               (~(size_t)0)
#endif

#endif /* ! C99 */

#endif /* ! FLEXINT_H */

/* begin standard C++ headers. */

/* TODO: this is always defined, so inline it */
#define yyconst const

#if defined(__GNUC__) && __GNUC__ >= 3
#define yynoreturn __attribute__((__noreturn__))
#else
#define yynoreturn
#endif

/* An opaque pointer. */
#ifndef YY_TYPEDEF_YY_SCANNER_T
#define YY_TYPEDEF_YY_SCANNER_T
typedef void* yyscan_t;
#endif

/* For convenience, these vars (plus the bison vars far below)
   are macros in the reentrant scanner. */
#define yyin yyg->yyin_r
#define yyout yyg->yyout_r
#define yyextra yyg->yyextra_r
#define yyleng yyg->yyleng_r
#define yytext yyg->yytext_r
#define yylineno (YY_CURRENT_BUFFER_LVALUE->yy_bs_lineno)
#define yycolumn (YY_CURRENT_BUFFER_LVALUE->yy_bs_column)
#define yy_flex_debug yyg->yy_flex_debug_r

/* Size of default input buffer. */
#ifndef YY_BUF_SIZE
#ifdef __ia64__
/* On IA-64, the buffer size is 16k, not 8k.
 * Moreover, YY_BUF_SIZE is 2*YY_READ_BUF_SIZE in the general case.
 * Ditto for the __ia64__ case accordingly.
 */
#define YY_BUF_SIZE 32768
#else
#define YY_BUF_SIZE 16384
#endif /* __ia64__ */
#endif

#ifndef YY_TYPEDEF_YY_BUFFER_STATE
#define YY_TYPEDEF_YY_BUFFER_STATE
typedef struct yy_buffer_state *YY_BUFFER_STATE;
#endif

#ifndef YY_TYPEDEF_YY_SIZE_T
#define YY_TYPEDEF_YY_SIZE_T
typedef size_t yy_size_t;
#endif

#ifndef YY_STRUCT_YY_BUFFER_STATE
#define YY_STRUCT_YY_BUFFER_STATE
struct yy_buffer_state
	{
	FILE *yy_input_file;

	char *yy_ch_buf;		/* input buffer */
	char *yy_buf_pos;		/* current position in input buffer */

	/* Size of input buffer in bytes, not including room for EOB
	 * characters.
	 */
	int yy_buf_size;

	/* Number of characters read into yy_ch_buf, not including EOB
	 * characters.
	 */
	int yy_n_chars;

	/* Whether we "own" the buffer - i.e., we know we created it,
	 * and can realloc() it to grow it, and should free() it to
	 * delete it.
	 */
	int yy_is_our_buffer;

	/* Whether this is an "interactive" input source; if so, and
	 * if we're using stdio for input, then we want to use getc()
	 * instead of fread(), to make sure we stop fetching input after
	 * each newline.
	 */
	int yy_is_interactive;

	/* Whether we're considered to be at the beginning of a line.
	 * If so, '^' rules will be active on the next match, otherwise
	 * not.
	 */
	int yy_at_bol;

    int yy_bs_lineno; /**< The line count. */
    int yy_bs_column; /**< The column count. */

	/* Whether to try to fill the input buffer when we reach the
	 * end of it.
	 */
	int yy_fill_buffer;

	int yy_buffer_status;

	};
#endif /* !YY_STRUCT_YY_BUFFER_STATE */

void yyrestart ( FILE *input_file , yyscan_t yyscanner );
void yy_switch_to_buffer ( YY_BUFFER_STATE new_buffer , yyscan_t yyscanner );
YY_BUFFER_STATE yy_create_buffer ( FILE *file, int size , yyscan_t yyscanner );
void yy_delete_buffer ( YY_BUFFER_STATE b , yyscan_t yyscanner );
void yy_flush_buffer ( YY_BUFFER_STATE b , yyscan_t yyscanner );
void yypush_buffer_state ( YY_BUFFER_STATE new_buffer , yyscan_t yyscanner );
void yypop_buffer_state ( yyscan_t yyscanner );

YY_BUFFER_STATE yy_scan_buffer ( char *base, yy_size_t size , yyscan_t yyscanner );
YY_BUFFER_STATE yy_scan_string ( const char *yy_str , yyscan_t yyscanner );
YY_BUFFER_STATE yy_scan_bytes ( const char *bytes, int len , yyscan_t yyscanner );

void *yyalloc ( yy_size_t , yyscan_t yyscanner );
void *yyrealloc ( void *, yy_size_t , yyscan_t yyscanner );
void yyfree ( void * , yyscan_t yyscanner );

/* Begin user sect3 */

#define yywrap(yyscanner) (/*CONSTCOND*/1)
#define YY_SKIP_YYWRAP

#define yytext_ptr yytext_r

#ifdef YY_HEADER_EXPORT_START_CONDITIONS
#define INITIAL 0
#define STR 1

#endif

#ifndef YY_NO_UNISTD_H
/* Special case for "unistd.h", since it is non-ANSI. We include it way
 * down here because we want the user's section 1 to have been scanned first.
 * The user has a chance to override it with an option.
 */
#include <unistd.h>
#endif

#ifndef YY_EXTRA_TYPE
#define YY_EXTRA_TYPE void *
#endif

int yylex_init (yyscan_t* scanner);

int yylex_init_extra ( YY_EXTRA_TYPE user_defined, yyscan_t* scanner);

/* Accessor methods to globals.
   These are made visible to non-reentrant scanners for convenience. */

int yylex_destroy ( yyscan_t yyscanner );
<<<<<<< HEAD

int yyget_debug ( yyscan_t yyscanner );

void yyset_debug ( int debug_flag , yyscan_t yyscanner );

YY_EXTRA_TYPE yyget_extra ( yyscan_t yyscanner );

void yyset_extra ( YY_EXTRA_TYPE user_defined , yyscan_t yyscanner );

FILE *yyget_in ( yyscan_t yyscanner );

void yyset_in  ( FILE * _in_str , yyscan_t yyscanner );

FILE *yyget_out ( yyscan_t yyscanner );

void yyset_out  ( FILE * _out_str , yyscan_t yyscanner );

			int yyget_leng ( yyscan_t yyscanner );

char *yyget_text ( yyscan_t yyscanner );

int yyget_lineno ( yyscan_t yyscanner );

void yyset_lineno ( int _line_number , yyscan_t yyscanner );

int yyget_column  ( yyscan_t yyscanner );

void yyset_column ( int _column_no , yyscan_t yyscanner );

YYSTYPE * yyget_lval ( yyscan_t yyscanner );

void yyset_lval ( YYSTYPE * yylval_param , yyscan_t yyscanner );

=======

int yyget_debug ( yyscan_t yyscanner );

void yyset_debug ( int debug_flag , yyscan_t yyscanner );

YY_EXTRA_TYPE yyget_extra ( yyscan_t yyscanner );

void yyset_extra ( YY_EXTRA_TYPE user_defined , yyscan_t yyscanner );

FILE *yyget_in ( yyscan_t yyscanner );

void yyset_in  ( FILE * _in_str , yyscan_t yyscanner );

FILE *yyget_out ( yyscan_t yyscanner );

void yyset_out  ( FILE * _out_str , yyscan_t yyscanner );

			int yyget_leng ( yyscan_t yyscanner );

char *yyget_text ( yyscan_t yyscanner );

int yyget_lineno ( yyscan_t yyscanner );

void yyset_lineno ( int _line_number , yyscan_t yyscanner );

int yyget_column  ( yyscan_t yyscanner );

void yyset_column ( int _column_no , yyscan_t yyscanner );

YYSTYPE * yyget_lval ( yyscan_t yyscanner );

void yyset_lval ( YYSTYPE * yylval_param , yyscan_t yyscanner );

>>>>>>> 14983564
       YYLTYPE *yyget_lloc ( yyscan_t yyscanner );
    
        void yyset_lloc ( YYLTYPE * yylloc_param , yyscan_t yyscanner );
    
/* Macros after this point can all be overridden by user definitions in
 * section 1.
 */

#ifndef YY_SKIP_YYWRAP
#ifdef __cplusplus
extern "C" int yywrap ( yyscan_t yyscanner );
#else
extern int yywrap ( yyscan_t yyscanner );
#endif
#endif

#ifndef yytext_ptr
static void yy_flex_strncpy ( char *, const char *, int , yyscan_t yyscanner);
#endif

#ifdef YY_NEED_STRLEN
static int yy_flex_strlen ( const char * , yyscan_t yyscanner);
#endif

#ifndef YY_NO_INPUT

#endif

/* Amount of stuff to slurp up with each read. */
#ifndef YY_READ_BUF_SIZE
#ifdef __ia64__
/* On IA-64, the buffer size is 16k, not 8k */
#define YY_READ_BUF_SIZE 16384
#else
#define YY_READ_BUF_SIZE 8192
#endif /* __ia64__ */
#endif

/* Number of entries by which start-condition stack grows. */
#ifndef YY_START_STACK_INCR
#define YY_START_STACK_INCR 25
#endif

/* Default declaration of generated scanner - a define so the user can
 * easily add parameters.
 */
#ifndef YY_DECL
#define YY_DECL_IS_OURS 1

extern int yylex \
               (YYSTYPE * yylval_param, YYLTYPE * yylloc_param , yyscan_t yyscanner);

#define YY_DECL int yylex \
               (YYSTYPE * yylval_param, YYLTYPE * yylloc_param , yyscan_t yyscanner)
#endif /* !YY_DECL */

/* yy_get_previous_state - get the state just before the EOB char was reached */

#undef YY_NEW_FILE
#undef YY_FLUSH_BUFFER
#undef yy_set_bol
#undef yy_new_buffer
#undef yy_set_interactive
#undef YY_DO_BEFORE_ACTION

#ifdef YY_DECL_IS_OURS
#undef YY_DECL_IS_OURS
#undef YY_DECL
#endif

#ifndef yy_create_buffer_ALREADY_DEFINED
#undef yy_create_buffer
#endif
#ifndef yy_delete_buffer_ALREADY_DEFINED
#undef yy_delete_buffer
#endif
#ifndef yy_scan_buffer_ALREADY_DEFINED
#undef yy_scan_buffer
#endif
#ifndef yy_scan_string_ALREADY_DEFINED
#undef yy_scan_string
#endif
#ifndef yy_scan_bytes_ALREADY_DEFINED
#undef yy_scan_bytes
#endif
#ifndef yy_init_buffer_ALREADY_DEFINED
#undef yy_init_buffer
#endif
#ifndef yy_flush_buffer_ALREADY_DEFINED
#undef yy_flush_buffer
#endif
#ifndef yy_load_buffer_state_ALREADY_DEFINED
#undef yy_load_buffer_state
#endif
#ifndef yy_switch_to_buffer_ALREADY_DEFINED
#undef yy_switch_to_buffer
#endif
#ifndef yypush_buffer_state_ALREADY_DEFINED
#undef yypush_buffer_state
#endif
#ifndef yypop_buffer_state_ALREADY_DEFINED
#undef yypop_buffer_state
#endif
#ifndef yyensure_buffer_stack_ALREADY_DEFINED
#undef yyensure_buffer_stack
#endif
#ifndef yylex_ALREADY_DEFINED
#undef yylex
#endif
#ifndef yyrestart_ALREADY_DEFINED
#undef yyrestart
#endif
#ifndef yylex_init_ALREADY_DEFINED
#undef yylex_init
#endif
#ifndef yylex_init_extra_ALREADY_DEFINED
#undef yylex_init_extra
#endif
#ifndef yylex_destroy_ALREADY_DEFINED
#undef yylex_destroy
#endif
#ifndef yyget_debug_ALREADY_DEFINED
#undef yyget_debug
#endif
#ifndef yyset_debug_ALREADY_DEFINED
#undef yyset_debug
#endif
#ifndef yyget_extra_ALREADY_DEFINED
#undef yyget_extra
#endif
#ifndef yyset_extra_ALREADY_DEFINED
#undef yyset_extra
#endif
#ifndef yyget_in_ALREADY_DEFINED
#undef yyget_in
#endif
#ifndef yyset_in_ALREADY_DEFINED
#undef yyset_in
#endif
#ifndef yyget_out_ALREADY_DEFINED
#undef yyget_out
#endif
#ifndef yyset_out_ALREADY_DEFINED
#undef yyset_out
#endif
#ifndef yyget_leng_ALREADY_DEFINED
#undef yyget_leng
#endif
#ifndef yyget_text_ALREADY_DEFINED
#undef yyget_text
#endif
#ifndef yyget_lineno_ALREADY_DEFINED
#undef yyget_lineno
#endif
#ifndef yyset_lineno_ALREADY_DEFINED
#undef yyset_lineno
#endif
#ifndef yyget_column_ALREADY_DEFINED
#undef yyget_column
#endif
#ifndef yyset_column_ALREADY_DEFINED
#undef yyset_column
#endif
#ifndef yywrap_ALREADY_DEFINED
#undef yywrap
#endif
#ifndef yyget_lval_ALREADY_DEFINED
#undef yyget_lval
#endif
#ifndef yyset_lval_ALREADY_DEFINED
#undef yyset_lval
#endif
#ifndef yyget_lloc_ALREADY_DEFINED
#undef yyget_lloc
#endif
#ifndef yyset_lloc_ALREADY_DEFINED
#undef yyset_lloc
#endif
#ifndef yyalloc_ALREADY_DEFINED
#undef yyalloc
#endif
#ifndef yyrealloc_ALREADY_DEFINED
#undef yyrealloc
#endif
#ifndef yyfree_ALREADY_DEFINED
#undef yyfree
#endif
#ifndef yytext_ALREADY_DEFINED
#undef yytext
#endif
#ifndef yyleng_ALREADY_DEFINED
#undef yyleng
#endif
#ifndef yyin_ALREADY_DEFINED
#undef yyin
#endif
#ifndef yyout_ALREADY_DEFINED
#undef yyout
#endif
#ifndef yy_flex_debug_ALREADY_DEFINED
#undef yy_flex_debug
#endif
#ifndef yylineno_ALREADY_DEFINED
#undef yylineno
#endif
#ifndef yytables_fload_ALREADY_DEFINED
#undef yytables_fload
#endif
#ifndef yytables_destroy_ALREADY_DEFINED
#undef yytables_destroy
#endif
#ifndef yyTABLES_NAME_ALREADY_DEFINED
#undef yyTABLES_NAME
#endif

<<<<<<< HEAD
#line 147 "lex_sql.l"


#line 548 "lex_sql.h"
=======
#line 143 "lex_sql.l"


#line 547 "lex_sql.h"
>>>>>>> 14983564
#undef yyIN_HEADER
#endif /* yyHEADER_H */<|MERGE_RESOLUTION|>--- conflicted
+++ resolved
@@ -2,8 +2,8 @@
 #define yyHEADER_H 1
 #define yyIN_HEADER 1
 
-<<<<<<< HEAD
 #line 6 "lex_sql.h"
+#line 2 "lex_sql.l"
 /*
 这里的代码会被复制到lex_sql.cpp的最开始位置
 定义yy_size_t的原因是因为flex生成的代码，会使用yy_size_t与其他类型的数字
@@ -27,34 +27,10 @@
 }                                                            \
 while (0);
 
-#line 30 "lex_sql.h"
-=======
-#line 5 "lex_sql.h"
-/*
-这里的代码会被复制到lex_sql.cpp的最开始位置
-定义yy_size_t的原因是因为flex生成的代码，会使用yy_size_t与其他类型的数字
-做比较，导致编译报警
-*/
-#define YY_TYPEDEF_YY_SIZE_T
-typedef int yy_size_t;
-
-/* 参考生成的lex_sql.cpp代码，这个宏定义会放在每次运行yylex()最开始的地方 */
-#define YY_USER_INIT                                         \
-  yycolumn = 0;
-
-/* 参考生成的lex_sql.cpp代码，这个宏定义会放在解析一个token之后，也可以在网上找到大量的参考资料 */
-/* 我们在这里设置当前解析的token的位置信息，这样在yacc中就可以使用这些信息了 */
-#define YY_USER_ACTION                                       \
-do {                                                         \
-  yylloc->first_line   = yylloc->last_line = yylineno;       \
-  yylloc->first_column = yycolumn;                           \
-  yylloc->last_column  = yylloc->first_column + yyleng - 1;  \
-  yycolumn += yyleng;                                        \
-}                                                            \
-while (0);
-
-#line 29 "lex_sql.h"
->>>>>>> 14983564
+
+
+
+#line 34 "lex_sql.h"
 
 #define  YY_INT_ALIGNED short int
 
@@ -321,7 +297,6 @@
    These are made visible to non-reentrant scanners for convenience. */
 
 int yylex_destroy ( yyscan_t yyscanner );
-<<<<<<< HEAD
 
 int yyget_debug ( yyscan_t yyscanner );
 
@@ -355,41 +330,6 @@
 
 void yyset_lval ( YYSTYPE * yylval_param , yyscan_t yyscanner );
 
-=======
-
-int yyget_debug ( yyscan_t yyscanner );
-
-void yyset_debug ( int debug_flag , yyscan_t yyscanner );
-
-YY_EXTRA_TYPE yyget_extra ( yyscan_t yyscanner );
-
-void yyset_extra ( YY_EXTRA_TYPE user_defined , yyscan_t yyscanner );
-
-FILE *yyget_in ( yyscan_t yyscanner );
-
-void yyset_in  ( FILE * _in_str , yyscan_t yyscanner );
-
-FILE *yyget_out ( yyscan_t yyscanner );
-
-void yyset_out  ( FILE * _out_str , yyscan_t yyscanner );
-
-			int yyget_leng ( yyscan_t yyscanner );
-
-char *yyget_text ( yyscan_t yyscanner );
-
-int yyget_lineno ( yyscan_t yyscanner );
-
-void yyset_lineno ( int _line_number , yyscan_t yyscanner );
-
-int yyget_column  ( yyscan_t yyscanner );
-
-void yyset_column ( int _column_no , yyscan_t yyscanner );
-
-YYSTYPE * yyget_lval ( yyscan_t yyscanner );
-
-void yyset_lval ( YYSTYPE * yylval_param , yyscan_t yyscanner );
-
->>>>>>> 14983564
        YYLTYPE *yyget_lloc ( yyscan_t yyscanner );
     
         void yyset_lloc ( YYLTYPE * yylloc_param , yyscan_t yyscanner );
@@ -460,161 +400,9 @@
 #undef YY_DECL
 #endif
 
-#ifndef yy_create_buffer_ALREADY_DEFINED
-#undef yy_create_buffer
-#endif
-#ifndef yy_delete_buffer_ALREADY_DEFINED
-#undef yy_delete_buffer
-#endif
-#ifndef yy_scan_buffer_ALREADY_DEFINED
-#undef yy_scan_buffer
-#endif
-#ifndef yy_scan_string_ALREADY_DEFINED
-#undef yy_scan_string
-#endif
-#ifndef yy_scan_bytes_ALREADY_DEFINED
-#undef yy_scan_bytes
-#endif
-#ifndef yy_init_buffer_ALREADY_DEFINED
-#undef yy_init_buffer
-#endif
-#ifndef yy_flush_buffer_ALREADY_DEFINED
-#undef yy_flush_buffer
-#endif
-#ifndef yy_load_buffer_state_ALREADY_DEFINED
-#undef yy_load_buffer_state
-#endif
-#ifndef yy_switch_to_buffer_ALREADY_DEFINED
-#undef yy_switch_to_buffer
-#endif
-#ifndef yypush_buffer_state_ALREADY_DEFINED
-#undef yypush_buffer_state
-#endif
-#ifndef yypop_buffer_state_ALREADY_DEFINED
-#undef yypop_buffer_state
-#endif
-#ifndef yyensure_buffer_stack_ALREADY_DEFINED
-#undef yyensure_buffer_stack
-#endif
-#ifndef yylex_ALREADY_DEFINED
-#undef yylex
-#endif
-#ifndef yyrestart_ALREADY_DEFINED
-#undef yyrestart
-#endif
-#ifndef yylex_init_ALREADY_DEFINED
-#undef yylex_init
-#endif
-#ifndef yylex_init_extra_ALREADY_DEFINED
-#undef yylex_init_extra
-#endif
-#ifndef yylex_destroy_ALREADY_DEFINED
-#undef yylex_destroy
-#endif
-#ifndef yyget_debug_ALREADY_DEFINED
-#undef yyget_debug
-#endif
-#ifndef yyset_debug_ALREADY_DEFINED
-#undef yyset_debug
-#endif
-#ifndef yyget_extra_ALREADY_DEFINED
-#undef yyget_extra
-#endif
-#ifndef yyset_extra_ALREADY_DEFINED
-#undef yyset_extra
-#endif
-#ifndef yyget_in_ALREADY_DEFINED
-#undef yyget_in
-#endif
-#ifndef yyset_in_ALREADY_DEFINED
-#undef yyset_in
-#endif
-#ifndef yyget_out_ALREADY_DEFINED
-#undef yyget_out
-#endif
-#ifndef yyset_out_ALREADY_DEFINED
-#undef yyset_out
-#endif
-#ifndef yyget_leng_ALREADY_DEFINED
-#undef yyget_leng
-#endif
-#ifndef yyget_text_ALREADY_DEFINED
-#undef yyget_text
-#endif
-#ifndef yyget_lineno_ALREADY_DEFINED
-#undef yyget_lineno
-#endif
-#ifndef yyset_lineno_ALREADY_DEFINED
-#undef yyset_lineno
-#endif
-#ifndef yyget_column_ALREADY_DEFINED
-#undef yyget_column
-#endif
-#ifndef yyset_column_ALREADY_DEFINED
-#undef yyset_column
-#endif
-#ifndef yywrap_ALREADY_DEFINED
-#undef yywrap
-#endif
-#ifndef yyget_lval_ALREADY_DEFINED
-#undef yyget_lval
-#endif
-#ifndef yyset_lval_ALREADY_DEFINED
-#undef yyset_lval
-#endif
-#ifndef yyget_lloc_ALREADY_DEFINED
-#undef yyget_lloc
-#endif
-#ifndef yyset_lloc_ALREADY_DEFINED
-#undef yyset_lloc
-#endif
-#ifndef yyalloc_ALREADY_DEFINED
-#undef yyalloc
-#endif
-#ifndef yyrealloc_ALREADY_DEFINED
-#undef yyrealloc
-#endif
-#ifndef yyfree_ALREADY_DEFINED
-#undef yyfree
-#endif
-#ifndef yytext_ALREADY_DEFINED
-#undef yytext
-#endif
-#ifndef yyleng_ALREADY_DEFINED
-#undef yyleng
-#endif
-#ifndef yyin_ALREADY_DEFINED
-#undef yyin
-#endif
-#ifndef yyout_ALREADY_DEFINED
-#undef yyout
-#endif
-#ifndef yy_flex_debug_ALREADY_DEFINED
-#undef yy_flex_debug
-#endif
-#ifndef yylineno_ALREADY_DEFINED
-#undef yylineno
-#endif
-#ifndef yytables_fload_ALREADY_DEFINED
-#undef yytables_fload
-#endif
-#ifndef yytables_destroy_ALREADY_DEFINED
-#undef yytables_destroy
-#endif
-#ifndef yyTABLES_NAME_ALREADY_DEFINED
-#undef yyTABLES_NAME
-#endif
-
-<<<<<<< HEAD
-#line 147 "lex_sql.l"
-
-
-#line 548 "lex_sql.h"
-=======
-#line 143 "lex_sql.l"
-
-
-#line 547 "lex_sql.h"
->>>>>>> 14983564
+#line 142 "lex_sql.l"
+
+
+#line 371 "lex_sql.h"
 #undef yyIN_HEADER
 #endif /* yyHEADER_H */