%top{
/*
这里的代码会被复制到lex_sql.cpp的最开始位置
定义yy_size_t的原因是因为flex生成的代码，会使用yy_size_t与其他类型的数字
做比较，导致编译报警
*/
#define YY_TYPEDEF_YY_SIZE_T
typedef int yy_size_t;

/* 参考生成的lex_sql.cpp代码，这个宏定义会放在每次运行yylex()最开始的地方 */
#define YY_USER_INIT                                         \
  yycolumn = 0;

/* 参考生成的lex_sql.cpp代码，这个宏定义会放在解析一个token之后，也可以在网上找到大量的参考资料 */
/* 我们在这里设置当前解析的token的位置信息，这样在yacc中就可以使用这些信息了 */
#define YY_USER_ACTION                                       \
do {                                                         \
  yylloc->first_line   = yylloc->last_line = yylineno;       \
  yylloc->first_column = yycolumn;                           \
  yylloc->last_column  = yylloc->first_column + yyleng - 1;  \
  yycolumn += yyleng;                                        \
}                                                            \
while (0);

}

%{
#include<string.h>
#include<stdio.h>
#include <vector>

/**
 * flex 代码包含三个部分，使用 %% 分隔
 * 第一个部分的代码是C代码，flex会原样复制到目标文件中
 * 第二个部分是规则部分，使用正则表达式定义一系列规则
 * 第三个部分还是C代码，flex 会复制此段代码
 */

#include "sql/parser/parse_defs.h"
#include "common/log/log.h"
#include "yacc_sql.hpp"

#ifndef register
#define register 
#endif // register

extern int atoi();
extern double atof();

#define RETURN_TOKEN(token) LOG_DEBUG("%s", #token);return token
%}

/* Prevent the need for linking with -lfl */
%option noyywrap
%option nounput
%option noinput
%option bison-bridge
%option reentrant
/* 不区分大小写 */
%option case-insensitive
%option bison-locations

WHITE_SPACE      [\ \t\b\f]
DIGIT            [0-9]+

ID               [A-Za-z_]+[A-Za-z0-9_]*
DOT              \.
QUOTE            [\'\"]
%x STR

/* 规则匹配的优先级：*/
/* 1. 匹配的规则长的优先 */
/* 2. 写在最前面的优先 */

/* yylval 就可以认为是 yacc 中 %union 定义的结构体(union 结构) */
%%

{WHITE_SPACE}                                        // ignore whitespace
\n                                                   ;

[\-]?{DIGIT}+                           yylval->number=atoi(yytext); RETURN_TOKEN(NUMBER);
[\-]?{DIGIT}+{DOT}{DIGIT}+              yylval->floats=(float)(atof(yytext)); RETURN_TOKEN(FLOAT);

";"                                     RETURN_TOKEN(SEMICOLON);
{DOT}                                   RETURN_TOKEN(DOT);
EXIT                                    RETURN_TOKEN(EXIT);
HELP                                    RETURN_TOKEN(HELP);
DESC                                    RETURN_TOKEN(DESC);
CREATE                                  RETURN_TOKEN(CREATE);
DROP                                    RETURN_TOKEN(DROP);
TABLE                                   RETURN_TOKEN(TABLE);
TABLES                                  RETURN_TOKEN(TABLES);
INDEX                                   RETURN_TOKEN(INDEX);
ON                                      RETURN_TOKEN(ON);
SHOW                                    RETURN_TOKEN(SHOW);
SYNC                                    RETURN_TOKEN(SYNC);
SELECT                                  RETURN_TOKEN(SELECT);
CALC                                    RETURN_TOKEN(CALC);
FROM                                    RETURN_TOKEN(FROM);
WHERE                                   RETURN_TOKEN(WHERE);
AND                                     RETURN_TOKEN(AND);
INSERT                                  RETURN_TOKEN(INSERT);
INTO                                    RETURN_TOKEN(INTO);
VALUES                                  RETURN_TOKEN(VALUES);
DELETE                                  RETURN_TOKEN(DELETE);
UPDATE                                  RETURN_TOKEN(UPDATE);
SET                                     RETURN_TOKEN(SET);
BEGIN                                   RETURN_TOKEN(TRX_BEGIN);
COMMIT                                  RETURN_TOKEN(TRX_COMMIT);
ROLLBACK                                RETURN_TOKEN(TRX_ROLLBACK);
INT                                     RETURN_TOKEN(INT_T);
CHAR                                    RETURN_TOKEN(STRING_T);
FLOAT                                   RETURN_TOKEN(FLOAT_T);
VECTOR                                  RETURN_TOKEN(VECTOR_T);
LOAD                                    RETURN_TOKEN(LOAD);
DATA                                    RETURN_TOKEN(DATA);
INFILE                                  RETURN_TOKEN(INFILE);
EXPLAIN                                 RETURN_TOKEN(EXPLAIN);
GROUP                                   RETURN_TOKEN(GROUP);
BY                                      RETURN_TOKEN(BY);
STORAGE                                 RETURN_TOKEN(STORAGE);
FORMAT                                  RETURN_TOKEN(FORMAT);
<<<<<<< HEAD
{ID}                                    yylval->string=strdup(yytext); static_cast<std::vector<char*>*>(yyextra)->push_back(yylval->string); RETURN_TOKEN(ID);
=======
{ID}                                    yylval->cstring=strdup(yytext); RETURN_TOKEN(ID);
>>>>>>> 51de1370
"("                                     RETURN_TOKEN(LBRACE);
")"                                     RETURN_TOKEN(RBRACE);

","                                     RETURN_TOKEN(COMMA);
"="                                     RETURN_TOKEN(EQ);
"<="                                    RETURN_TOKEN(LE);
"<>"                                    RETURN_TOKEN(NE);
"!="                                    RETURN_TOKEN(NE);
"<"                                     RETURN_TOKEN(LT);
">="                                    RETURN_TOKEN(GE);
">"                                     RETURN_TOKEN(GT);

"+" |
"-" |
"*" |
"/"                                     { return yytext[0]; }
<<<<<<< HEAD
\"[^"]*\"                               yylval->string = strdup(yytext); static_cast<std::vector<char*>*>(yyextra)->push_back(yylval->string); RETURN_TOKEN(SSS);
'[^']*\'                                yylval->string = strdup(yytext); static_cast<std::vector<char*>*>(yyextra)->push_back(yylval->string); RETURN_TOKEN(SSS);
=======
\"[^"]*\"                               yylval->cstring = strdup(yytext); RETURN_TOKEN(SSS);
'[^']*\'                                yylval->cstring = strdup(yytext); RETURN_TOKEN(SSS);
>>>>>>> 51de1370

.                                       LOG_DEBUG("Unknown character [%c]",yytext[0]); return yytext[0];
%%

void scan_string(const char *str, yyscan_t scanner) {
  yy_switch_to_buffer(yy_scan_string(str, scanner), scanner);
}<|MERGE_RESOLUTION|>--- conflicted
+++ resolved
@@ -120,11 +120,7 @@
 BY                                      RETURN_TOKEN(BY);
 STORAGE                                 RETURN_TOKEN(STORAGE);
 FORMAT                                  RETURN_TOKEN(FORMAT);
-<<<<<<< HEAD
-{ID}                                    yylval->string=strdup(yytext); static_cast<std::vector<char*>*>(yyextra)->push_back(yylval->string); RETURN_TOKEN(ID);
-=======
-{ID}                                    yylval->cstring=strdup(yytext); RETURN_TOKEN(ID);
->>>>>>> 51de1370
+{ID}                                    yylval->cstring=strdup(yytext); static_cast<std::vector<char*>*>(yyextra)->push_back(yylval->cstring); RETURN_TOKEN(ID);
 "("                                     RETURN_TOKEN(LBRACE);
 ")"                                     RETURN_TOKEN(RBRACE);
 
@@ -141,13 +137,8 @@
 "-" |
 "*" |
 "/"                                     { return yytext[0]; }
-<<<<<<< HEAD
-\"[^"]*\"                               yylval->string = strdup(yytext); static_cast<std::vector<char*>*>(yyextra)->push_back(yylval->string); RETURN_TOKEN(SSS);
-'[^']*\'                                yylval->string = strdup(yytext); static_cast<std::vector<char*>*>(yyextra)->push_back(yylval->string); RETURN_TOKEN(SSS);
-=======
-\"[^"]*\"                               yylval->cstring = strdup(yytext); RETURN_TOKEN(SSS);
-'[^']*\'                                yylval->cstring = strdup(yytext); RETURN_TOKEN(SSS);
->>>>>>> 51de1370
+\"[^"]*\"                               yylval->cstring = strdup(yytext); static_cast<std::vector<char*>*>(yyextra)->push_back(yylval->cstring); RETURN_TOKEN(SSS);
+'[^']*\'                                yylval->cstring = strdup(yytext); static_cast<std::vector<char*>*>(yyextra)->push_back(yylval->cstring); RETURN_TOKEN(SSS);
 
 .                                       LOG_DEBUG("Unknown character [%c]",yytext[0]); return yytext[0];
 %%
