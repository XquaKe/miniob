/* Copyright (c) 2021 OceanBase and/or its affiliates. All rights reserved.
miniob is licensed under Mulan PSL v2.
You can use this software according to the terms and conditions of the Mulan PSL v2.
You may obtain a copy of Mulan PSL v2 at:
         http://license.coscl.org.cn/MulanPSL2
THIS SOFTWARE IS PROVIDED ON AN "AS IS" BASIS, WITHOUT WARRANTIES OF ANY KIND,
EITHER EXPRESS OR IMPLIED, INCLUDING BUT NOT LIMITED TO NON-INFRINGEMENT,
MERCHANTABILITY OR FIT FOR A PARTICULAR PURPOSE.
See the Mulan PSL v2 for more details. */

//
// Created by Meiyi
//

#pragma once

#include <string>
#include <vector>
#include <memory>

#include "sql/parser/value.h"

class Expression;

/**
 * @defgroup SQLParser SQL Parser
 */


enum AggrOp{
  AGGR_SUM,
  AGGR_MIN,
  AGGR_MAX,
  AGGR_AVG,
  AGGR_COUNT,
  AGGR_COUNT_ALL,
  AGGR_NONE,
  
};

/**
 * @brief 描述一个属性
 * @ingroup SQLParser
 * @details 属性，或者说字段(column, field)
 * Rel -> Relation
 * Attr -> Attribute
 */

enum AggrOp{
  AGGR_SUM,
  AGGR_MIN,
  AGGR_MAX,
  AGGR_AVG,
  AGGR_COUNT,
  AGGR_COUNT_ALL,
  AGGR_NONE,
  
};

struct RelAttrSqlNode
{
  std::string relation_name;   ///< relation name (may be NULL) 表名
  std::string attribute_name;  ///< attribute name              属性名
  AggrOp      aggregation=AGGR_NONE;
<<<<<<< HEAD
  bool valid =true;
=======
>>>>>>> 09326b5d
};

/**
 * @brief 描述比较运算符
 * @ingroup SQLParser
 */
enum CompOp
{
  EQUAL_TO,     ///< "="
  LESS_EQUAL,   ///< "<="
  NOT_EQUAL,    ///< "<>"
  LESS_THAN,    ///< "<"
  GREAT_EQUAL,  ///< ">="
  GREAT_THAN,   ///< ">"
  NO_OP
};

/**
 * @brief 表示一个条件比较
 * @ingroup SQLParser
 * @details 条件比较就是SQL查询中的 where a>b 这种。
 * 一个条件比较是有两部分组成的，称为左边和右边。
 * 左边和右边理论上都可以是任意的数据，比如是字段（属性，列），也可以是数值常量。
 * 这个结构中记录的仅仅支持字段和值。
 */
struct ConditionSqlNode
{
  int left_is_attr;              ///< TRUE if left-hand side is an attribute
                                 ///< 1时，操作符左边是属性名，0时，是属性值
  Value          left_value;     ///< left-hand side value if left_is_attr = FALSE
  RelAttrSqlNode left_attr;      ///< left-hand side attribute
  CompOp         comp;           ///< comparison operator
  int            right_is_attr;  ///< TRUE if right-hand side is an attribute
                                 ///< 1时，操作符右边是属性名，0时，是属性值
  RelAttrSqlNode right_attr;     ///< right-hand side attribute if right_is_attr = TRUE 右边的属性
  Value          right_value;    ///< right-hand side value if right_is_attr = FALSE
};

/**
 * @brief 描述一个select语句
 * @ingroup SQLParser
 * @details 一个正常的select语句描述起来比这个要复杂很多，这里做了简化。
 * 一个select语句由三部分组成，分别是select, from, where。
 * select部分表示要查询的字段，from部分表示要查询的表，where部分表示查询的条件。
 * 比如 from 中可以是多个表，也可以是另一个查询语句，这里仅仅支持表，也就是 relations。
 * where 条件 conditions，这里表示使用AND串联起来多个条件。正常的SQL语句会有OR，NOT等，
 * 甚至可以包含复杂的表达式。
 */

struct SelectSqlNode
{
  std::vector<RelAttrSqlNode>   attributes;  ///< attributes in select clause
  std::vector<std::string>      relations;   ///< 查询的表
  std::vector<ConditionSqlNode> conditions;  ///< 查询条件，使用AND串联起来多个条件
};

/**
 * @brief 算术表达式计算的语法树
 * @ingroup SQLParser
 */
struct CalcSqlNode
{
  std::vector<Expression *> expressions;  ///< calc clause

  ~CalcSqlNode();
};

/**
 * @brief 描述一个insert语句
 * @ingroup SQLParser
 * @details 于Selects类似，也做了很多简化
 */
struct InsertSqlNode
{
  std::string        relation_name;  ///< Relation to insert into
  std::vector<Value> values;         ///< 要插入的值
};

/**
 * @brief 描述一个delete语句
 * @ingroup SQLParser
 */
struct DeleteSqlNode
{
  std::string                   relation_name;  ///< Relation to delete from
  std::vector<ConditionSqlNode> conditions;
};

/**
 * @brief 描述一个update语句
 * @ingroup SQLParser
 */
struct UpdateSqlNode
{
  std::string                   relation_name;   ///< Relation to update
  std::string                   attribute_name;  ///< 更新的字段，仅支持一个字段
  Value                         value;           ///< 更新的值，仅支持一个字段
  std::vector<ConditionSqlNode> conditions;
};

/**
 * @brief 描述一个属性
 * @ingroup SQLParser
 * @details 属性，或者说字段(column, field)
 * Rel -> Relation
 * Attr -> Attribute
 */
struct AttrInfoSqlNode
{
  AttrType    type;    ///< Type of attribute
  std::string name;    ///< Attribute name
  size_t      length;  ///< Length of attribute
};

/**
 * @brief 描述一个create table语句
 * @ingroup SQLParser
 * @details 这里也做了很多简化。
 */
struct CreateTableSqlNode
{
  std::string                  relation_name;  ///< Relation name
  std::vector<AttrInfoSqlNode> attr_infos;     ///< attributes
};

/**
 * @brief 描述一个drop table语句
 * @ingroup SQLParser
 */
struct DropTableSqlNode
{
  std::string relation_name;  ///< 要删除的表名
};

/**
 * @brief 描述一个create index语句
 * @ingroup SQLParser
 * @details 创建索引时，需要指定索引名，表名，字段名。
 * 正常的SQL语句中，一个索引可能包含了多个字段，这里仅支持一个字段。
 */
struct CreateIndexSqlNode
{
  std::string index_name;      ///< Index name
  std::string relation_name;   ///< Relation name
  std::string attribute_name;  ///< Attribute name
};

/**
 * @brief 描述一个drop index语句
 * @ingroup SQLParser
 */
struct DropIndexSqlNode
{
  std::string index_name;     ///< Index name
  std::string relation_name;  ///< Relation name
};

/**
 * @brief 描述一个desc table语句
 * @ingroup SQLParser
 * @details desc table 是查询表结构信息的语句
 */
struct DescTableSqlNode
{
  std::string relation_name;
};

/**
 * @brief 描述一个load data语句
 * @ingroup SQLParser
 * @details 从文件导入数据到表中。文件中的每一行就是一条数据，每行的数据类型、字段个数都与表保持一致
 */
struct LoadDataSqlNode
{
  std::string relation_name;
  std::string file_name;
};

/**
 * @brief 设置变量的值
 * @ingroup SQLParser
 * @note 当前还没有查询变量
 */
struct SetVariableSqlNode
{
  std::string name;
  Value       value;
};

class ParsedSqlNode;

/**
 * @brief 描述一个explain语句
 * @ingroup SQLParser
 * @details 会创建operator的语句，才能用explain输出执行计划。
 * 一个command就是一个语句，比如select语句，insert语句等。
 * 可能改成SqlCommand更合适。
 */
struct ExplainSqlNode
{
  std::unique_ptr<ParsedSqlNode> sql_node;
};

/**
 * @brief 解析SQL语句出现了错误
 * @ingroup SQLParser
 * @details 当前解析时并没有处理错误的行号和列号
 */
struct ErrorSqlNode
{
  std::string error_msg;
  int         line;
  int         column;
};

/**
 * @brief 表示一个SQL语句的类型
 * @ingroup SQLParser
 */
enum SqlCommandFlag
{
  SCF_ERROR = 0,
  SCF_CALC,
  SCF_SELECT,
  SCF_INSERT,
  SCF_UPDATE,
  SCF_DELETE,
  SCF_CREATE_TABLE,
  SCF_DROP_TABLE,
  SCF_CREATE_INDEX,
  SCF_DROP_INDEX,
  SCF_SYNC,
  SCF_SHOW_TABLES,
  SCF_DESC_TABLE,
  SCF_BEGIN,  ///< 事务开始语句，可以在这里扩展只读事务
  SCF_COMMIT,
  SCF_CLOG_SYNC,
  SCF_ROLLBACK,
  SCF_LOAD_DATA,
  SCF_HELP,
  SCF_EXIT,
  SCF_EXPLAIN,
  SCF_SET_VARIABLE,  ///< 设置变量
};
/**
 * @brief 表示一个SQL语句
 * @ingroup SQLParser
 */
class ParsedSqlNode
{
public:
  enum SqlCommandFlag flag;
  ErrorSqlNode        error;
  CalcSqlNode         calc;
  SelectSqlNode       selection;
  InsertSqlNode       insertion;
  DeleteSqlNode       deletion;
  UpdateSqlNode       update;
  CreateTableSqlNode  create_table;
  DropTableSqlNode    drop_table;
  CreateIndexSqlNode  create_index;
  DropIndexSqlNode    drop_index;
  DescTableSqlNode    desc_table;
  LoadDataSqlNode     load_data;
  ExplainSqlNode      explain;
  SetVariableSqlNode  set_variable;

public:
  ParsedSqlNode();
  explicit ParsedSqlNode(SqlCommandFlag flag);
};

/**
 * @brief 表示语法解析后的数据
 * @ingroup SQLParser
 */
class ParsedSqlResult
{
public:
  void add_sql_node(std::unique_ptr<ParsedSqlNode> sql_node);

  std::vector<std::unique_ptr<ParsedSqlNode>> &sql_nodes() { return sql_nodes_; }

private:
  std::vector<std::unique_ptr<ParsedSqlNode>> sql_nodes_;  ///< 这里记录SQL命令。虽然看起来支持多个，但是当前仅处理一个
};<|MERGE_RESOLUTION|>--- conflicted
+++ resolved
@@ -61,11 +61,8 @@
 {
   std::string relation_name;   ///< relation name (may be NULL) 表名
   std::string attribute_name;  ///< attribute name              属性名
-  AggrOp      aggregation=AGGR_NONE;
-<<<<<<< HEAD
+  AggrOp      aggregation=AggrOp::AGGR_NONE;
   bool valid =true;
-=======
->>>>>>> 09326b5d
 };
 
 /**
