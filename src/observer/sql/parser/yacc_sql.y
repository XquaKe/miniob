--- conflicted
+++ resolved
@@ -1,1488 +1,772 @@
-<<<<<<< HEAD
-
-%{
-
-#include <stdio.h>
-#include <stdlib.h>
-#include <string.h>
-#include <algorithm>
-
-#include "common/log/log.h"
-#include "common/lang/string.h"
-#include "sql/parser/parse_defs.h"
-#include "sql/parser/yacc_sql.hpp"
-#include "sql/parser/lex_sql.h"
-#include "sql/expr/expression.h"
-
-using namespace std;
-
-string token_name(const char *sql_string, YYLTYPE *llocp)
-{
-  return string(sql_string + llocp->first_column, llocp->last_column - llocp->first_column + 1);
-}
-
-int yyerror(YYLTYPE *llocp, const char *sql_string, ParsedSqlResult *sql_result, yyscan_t scanner, const char *msg)
-{
-  std::unique_ptr<ParsedSqlNode> error_sql_node = std::make_unique<ParsedSqlNode>(SCF_ERROR);
-  error_sql_node->error.error_msg = msg;
-  error_sql_node->error.line = llocp->first_line;
-  error_sql_node->error.column = llocp->first_column;
-  sql_result->add_sql_node(std::move(error_sql_node));
-  return 0;
-}
-
-ArithmeticExpr *create_arithmetic_expression(ArithmeticExpr::Type type,
-                                             Expression *left,
-                                             Expression *right,
-                                             const char *sql_string,
-                                             YYLTYPE *llocp)
-{
-  ArithmeticExpr *expr = new ArithmeticExpr(type, left, right);
-  expr->set_name(token_name(sql_string, llocp));
-  return expr;
-}
-
-UnboundAggregateExpr *create_aggregate_expression(const char *aggregate_name,
-                                           Expression *child,
-                                           const char *sql_string,
-                                           YYLTYPE *llocp)
-{
-  UnboundAggregateExpr *expr = new UnboundAggregateExpr(aggregate_name, child);
-  expr->set_name(token_name(sql_string, llocp));
-  return expr;
-}
-
-%}
-
-%define api.pure full
-%define parse.error verbose
-/** 启用位置标识 **/
-%locations
-%lex-param { yyscan_t scanner }
-/** 这些定义了在yyparse函数中的参数 **/
-%parse-param { const char * sql_string }
-%parse-param { ParsedSqlResult * sql_result }
-%parse-param { void * scanner }
-
-//标识tokens
-%token  SEMICOLON
-        BY
-        CREATE
-        DROP
-        GROUP
-        TABLE
-        TABLES
-        INDEX
-        CALC
-        SELECT
-        DESC
-        SHOW
-        SYNC
-        INSERT
-        DELETE
-        UPDATE
-        LBRACE
-        RBRACE
-        COMMA
-        TRX_BEGIN
-        TRX_COMMIT
-        TRX_ROLLBACK
-        INT_T
-        STRING_T
-        DATE_T
-        FLOAT_T
-        HELP
-        EXIT
-        DOT //QUOTE
-        INTO
-        VALUES
-        FROM
-        WHERE
-        AND
-        SET
-        ON
-        LOAD
-        DATA
-        INFILE
-        EXPLAIN
-        STORAGE
-        FORMAT
-        EQ
-        LT
-        GT
-        LE
-        GE
-        NE
-        MAX
-        MIN
-        SUM
-        AVG
-        COUNT
-
-/** union 中定义各种数据类型，真实生成的代码也是union类型，所以不能有非POD类型的数据 **/
-%union {
-  ParsedSqlNode *                            sql_node;
-  ConditionSqlNode *                         condition;
-  Value *                                    value;
-  enum CompOp                                comp;
-  RelAttrSqlNode *                           rel_attr;
-  std::vector<AttrInfoSqlNode> *             attr_infos;
-  AttrInfoSqlNode *                          attr_info;
-  Expression *                               expression;
-  std::vector<std::unique_ptr<Expression>> * expression_list;
-  std::vector<Value> *                       value_list;
-  std::vector<ConditionSqlNode> *            condition_list;
-  std::vector<RelAttrSqlNode> *              rel_attr_list;
-  std::vector<std::string> *                 relation_list;
-  char *                                     string;
-  int                                        number;
-  float                                      floats;
-}
-
-%token <number> NUMBER
-%token <floats> FLOAT
-%token <string> ID
-%token <string> SSS
-//非终结符
-
-/** type 定义了各种解析后的结果输出的是什么类型。类型对应了 union 中的定义的成员变量名称 **/
-%type <number>              type
-%type <condition>           condition
-%type <value>               value
-%type <number>              number
-%type <string>              relation
-%type <comp>                comp_op
-%type <rel_attr>            rel_attr
-%type <attr_infos>          attr_def_list
-%type <attr_info>           attr_def
-%type <value_list>          value_list
-%type <condition_list>      where
-%type <condition_list>      condition_list
-%type <string>              storage_format
-%type <relation_list>       rel_list
-%type <expression>          expression
-%type <expression_list>     expression_list
-%type <expression_list>     group_by
-%type <sql_node>            calc_stmt
-%type <sql_node>            select_stmt
-%type <sql_node>            insert_stmt
-%type <sql_node>            update_stmt
-%type <sql_node>            delete_stmt
-%type <sql_node>            create_table_stmt
-%type <sql_node>            drop_table_stmt
-%type <sql_node>            show_tables_stmt
-%type <sql_node>            desc_table_stmt
-%type <sql_node>            create_index_stmt
-%type <sql_node>            drop_index_stmt
-%type <sql_node>            sync_stmt
-%type <sql_node>            begin_stmt
-%type <sql_node>            commit_stmt
-%type <sql_node>            rollback_stmt
-%type <sql_node>            load_data_stmt
-%type <sql_node>            explain_stmt
-%type <sql_node>            set_variable_stmt
-%type <sql_node>            help_stmt
-%type <sql_node>            exit_stmt
-%type <sql_node>            command_wrapper
-// commands should be a list but I use a single command instead
-%type <sql_node>            commands
-
-%left '+' '-'
-%left '*' '/'
-%nonassoc UMINUS
-%%
-
-commands: command_wrapper opt_semicolon  //commands or sqls. parser starts here.
-  {
-    std::unique_ptr<ParsedSqlNode> sql_node = std::unique_ptr<ParsedSqlNode>($1);
-    sql_result->add_sql_node(std::move(sql_node));
-  }
-  ;
-
-command_wrapper:
-    calc_stmt
-  | select_stmt
-  | insert_stmt
-  | update_stmt
-  | delete_stmt
-  | create_table_stmt
-  | drop_table_stmt
-  | show_tables_stmt
-  | desc_table_stmt
-  | create_index_stmt
-  | drop_index_stmt
-  | sync_stmt
-  | begin_stmt
-  | commit_stmt
-  | rollback_stmt
-  | load_data_stmt
-  | explain_stmt
-  | set_variable_stmt
-  | help_stmt
-  | exit_stmt
-    ;
-
-exit_stmt:      
-    EXIT {
-      (void)yynerrs;  // 这么写为了消除yynerrs未使用的告警。如果你有更好的方法欢迎提PR
-      $$ = new ParsedSqlNode(SCF_EXIT);
-    };
-
-help_stmt:
-    HELP {
-      $$ = new ParsedSqlNode(SCF_HELP);
-    };
-
-sync_stmt:
-    SYNC {
-      $$ = new ParsedSqlNode(SCF_SYNC);
-    }
-    ;
-
-begin_stmt:
-    TRX_BEGIN  {
-      $$ = new ParsedSqlNode(SCF_BEGIN);
-    }
-    ;
-
-commit_stmt:
-    TRX_COMMIT {
-      $$ = new ParsedSqlNode(SCF_COMMIT);
-    }
-    ;
-
-rollback_stmt:
-    TRX_ROLLBACK  {
-      $$ = new ParsedSqlNode(SCF_ROLLBACK);
-    }
-    ;
-
-drop_table_stmt:    /*drop table 语句的语法解析树*/
-    DROP TABLE ID {
-      $$ = new ParsedSqlNode(SCF_DROP_TABLE);
-      $$->drop_table.relation_name = $3;
-      free($3);
-    };
-
-show_tables_stmt:
-    SHOW TABLES {
-      $$ = new ParsedSqlNode(SCF_SHOW_TABLES);
-    }
-    ;
-
-desc_table_stmt:
-    DESC ID  {
-      $$ = new ParsedSqlNode(SCF_DESC_TABLE);
-      $$->desc_table.relation_name = $2;
-      free($2);
-    }
-    ;
-
-create_index_stmt:    /*create index 语句的语法解析树*/
-/*   CREATE INDEX idx ON U LBRACE id RBRACE   */
-    CREATE INDEX ID ON ID LBRACE ID RBRACE
-    {
-      $$ = new ParsedSqlNode(SCF_CREATE_INDEX);
-      CreateIndexSqlNode &create_index = $$->create_index;
-      create_index.index_name = $3;
-      create_index.relation_name = $5;
-      create_index.attribute_name = $7;
-      free($3);
-      free($5);
-      free($7);
-    }
-    ;
-
-drop_index_stmt:      /*drop index 语句的语法解析树*/
-    DROP INDEX ID ON ID
-    {
-      $$ = new ParsedSqlNode(SCF_DROP_INDEX);
-      $$->drop_index.index_name = $3;
-      $$->drop_index.relation_name = $5;
-      free($3);
-      free($5);
-    }
-    ;
-create_table_stmt:    /*create table 语句的语法解析树*/
-/* CREATE TABLE 表名 LBRACE id int, name varchar RBRACE */
-/* COMMA attr_def attr_def_list  , id int */
-    CREATE TABLE ID LBRACE attr_def attr_def_list RBRACE storage_format
-    {
-      $$ = new ParsedSqlNode(SCF_CREATE_TABLE);
-      CreateTableSqlNode &create_table = $$->create_table;
-      create_table.relation_name = $3;
-      free($3);
-
-      std::vector<AttrInfoSqlNode> *src_attrs = $6;
-
-      if (src_attrs != nullptr) {
-        create_table.attr_infos.swap(*src_attrs);
-        delete src_attrs;
-      }
-      create_table.attr_infos.emplace_back(*$5);
-      std::reverse(create_table.attr_infos.begin(), create_table.attr_infos.end());
-      delete $5;
-      if ($8 != nullptr) {
-        create_table.storage_format = $8;
-        free($8);
-      }
-    }
-    ;
-attr_def_list:
-    /* empty */
-    {
-      $$ = nullptr;
-    }
-    | COMMA attr_def attr_def_list
-    {
-      if ($3 != nullptr) {
-        $$ = $3;
-      } else {
-        $$ = new std::vector<AttrInfoSqlNode>;
-      }
-      $$->emplace_back(*$2);
-      delete $2;
-    }
-    ;
-    
-attr_def:
-// id int
-    ID type LBRACE number RBRACE 
-    {
-      $$ = new AttrInfoSqlNode;
-      $$->type = (AttrType)$2;
-      $$->name = $1;
-      $$->length = $4;
-      free($1);
-    }
-    | ID type
-    {
-      $$ = new AttrInfoSqlNode;
-      $$->type = (AttrType)$2;
-      $$->name = $1;
-      $$->length = 4;
-      free($1);
-    }
-    ;
-number:
-    NUMBER {$$ = $1;}
-    ;
-type:  
-    INT_T      { $$ = static_cast<int>(AttrType::INTS); }  
-    | STRING_T { $$ = static_cast<int>(AttrType::CHARS); }  
-    | FLOAT_T  { $$ = static_cast<int>(AttrType::FLOATS); }  
-    | DATE_T   { $$ = static_cast<int>(AttrType::DATES); }  
-    ;
-insert_stmt:        /*insert   语句的语法解析树*/
-    INSERT INTO ID VALUES LBRACE value value_list RBRACE 
-    {
-      $$ = new ParsedSqlNode(SCF_INSERT);
-      $$->insertion.relation_name = $3;
-      if ($7 != nullptr) {
-        $$->insertion.values.swap(*$7); // 将超出1部分的属性先放入
-        delete $7;
-      }
-      $$->insertion.values.emplace_back(*$6);  //将第1个部分的属性放入
-      std::reverse($$->insertion.values.begin(), $$->insertion.values.end());
-      delete $6;
-      free($3);
-    }
-    ;
-
-value_list:
-    /* empty */
-    {
-      $$ = nullptr;
-    }
-    | COMMA value value_list  { 
-      if ($3 != nullptr) {
-        $$ = $3;
-      } else {
-        $$ = new std::vector<Value>;
-      }
-      $$->emplace_back(*$2);
-      delete $2;
-    }
-    ;
-value:
-    NUMBER {
-      $$ = new Value((int)$1);
-      @$ = @1;
-    }
-    |FLOAT {
-      $$ = new Value((float)$1);
-      @$ = @1;
-    }
-    |SSS {
-      char *tmp = common::substr($1,1,strlen($1)-2);
-      $$ = new Value(tmp);
-      free(tmp);
-      free($1);
-    }
-    ;
-storage_format:
-    /* empty */
-    {
-      $$ = nullptr;
-    }
-    | STORAGE FORMAT EQ ID
-    {
-      $$ = $4;
-    }
-    ;
-    
-delete_stmt:    /*  delete 语句的语法解析树*/
-    DELETE FROM ID where 
-    {
-      $$ = new ParsedSqlNode(SCF_DELETE);
-      $$->deletion.relation_name = $3;
-      if ($4 != nullptr) {
-        $$->deletion.conditions.swap(*$4);
-        delete $4;
-      }
-      free($3);
-    }
-    ;
-update_stmt:      /*  update 语句的语法解析树*/
-    UPDATE ID SET ID EQ value where 
-    {
-      $$ = new ParsedSqlNode(SCF_UPDATE);
-      $$->update.relation_name = $2;
-      $$->update.attribute_name = $4;
-      $$->update.value = *$6;
-      if ($7 != nullptr) {
-        $$->update.conditions.swap(*$7);
-        delete $7;
-      }
-      free($2);
-      free($4);
-    }
-    ;
-select_stmt:        /*  select 语句的语法解析树*/
-    SELECT expression_list FROM rel_list where group_by
-    {
-      $$ = new ParsedSqlNode(SCF_SELECT);
-      if ($2 != nullptr) {
-        $$->selection.expressions.swap(*$2);
-        delete $2;
-      }
-
-      if ($4 != nullptr) {
-        $$->selection.relations.swap(*$4);
-        delete $4;
-      }
-
-      if ($5 != nullptr) {
-        $$->selection.conditions.swap(*$5);
-        delete $5;
-      }
-
-      if ($6 != nullptr) {
-        $$->selection.group_by.swap(*$6);
-        delete $6;
-      }
-    }
-    ;
-calc_stmt:
-    CALC expression_list
-    {
-      $$ = new ParsedSqlNode(SCF_CALC);
-      $$->calc.expressions.swap(*$2);
-      delete $2;
-    }
-    ;
-
-expression_list:
-    expression
-    {
-      $$ = new std::vector<std::unique_ptr<Expression>>;
-      $$->emplace_back($1);
-    }
-    | expression COMMA expression_list
-    {
-      if ($3 != nullptr) {
-        $$ = $3;
-      } else {
-        $$ = new std::vector<std::unique_ptr<Expression>>;
-      }
-      $$->emplace($$->begin(), $1);
-    }
-    ;
-expression:
-    expression '+' expression {
-      $$ = create_arithmetic_expression(ArithmeticExpr::Type::ADD, $1, $3, sql_string, &@$);
-    }
-    | expression '-' expression {
-      $$ = create_arithmetic_expression(ArithmeticExpr::Type::SUB, $1, $3, sql_string, &@$);
-    }
-    | expression '*' expression {
-      $$ = create_arithmetic_expression(ArithmeticExpr::Type::MUL, $1, $3, sql_string, &@$);
-    }
-    | expression '/' expression {
-      $$ = create_arithmetic_expression(ArithmeticExpr::Type::DIV, $1, $3, sql_string, &@$);
-    }
-    | LBRACE expression RBRACE {
-      $$ = $2;
-      $$->set_name(token_name(sql_string, &@$));
-    }
-    | '-' expression %prec UMINUS {
-      $$ = create_arithmetic_expression(ArithmeticExpr::Type::NEGATIVE, $2, nullptr, sql_string, &@$);
-    }
-    | value {
-      $$ = new ValueExpr(*$1);
-      $$->set_name(token_name(sql_string, &@$));
-      delete $1;
-    }
-    | rel_attr {
-      RelAttrSqlNode *node = $1;
-      $$ = new UnboundFieldExpr(node->relation_name, node->attribute_name);
-      $$->set_name(token_name(sql_string, &@$));
-      delete $1;
-    }
-    | '*' {
-      $$ = new StarExpr();
-    }
-    | MAX LBRACE expression RBRACE{
-      if($3 -> type() != ExprType::UNBOUND_FIELD){
-        delete $3;
-        yyerror (&yylloc, sql_string, sql_result, scanner, YY_("syntax error: can only support MAX(FIELD)")); 
-        YYERROR; 
-      }else{
-        $$ = create_aggregate_expression("MAX", $3, sql_string, &@$);
-      }
-    }  
-    /*
-    UnboundAggregateExpr *create_aggregate_expression(const char *aggregate_name,
-                                           Expression *child,
-                                           const char *sql_string,
-                                           YYLTYPE *llocp)
-    */
-    | SUM LBRACE expression RBRACE{
-      if($3 -> type() != ExprType::UNBOUND_FIELD){
-        delete $3;
-        yyerror (&yylloc, sql_string, sql_result, scanner, YY_("syntax error: can only support SUM(FIELD)")); 
-        YYERROR; 
-      }else{
-        $$ = create_aggregate_expression("SUM", $3, sql_string, &@$);  
-      }
-    }  
-    | MIN LBRACE expression RBRACE{
-      if($3 -> type() != ExprType::UNBOUND_FIELD){
-        delete $3;
-        yyerror (&yylloc, sql_string, sql_result, scanner, YY_("syntax error: can only support MIN(FIELD)")); 
-        YYERROR; 
-      }else{
-        $$ = create_aggregate_expression("MIN", $3, sql_string, &@$);  
-      }
-    }  
-    | AVG LBRACE expression RBRACE{
-      if($3 -> type() != ExprType::UNBOUND_FIELD){
-        delete $3;
-        yyerror (&yylloc, sql_string, sql_result, scanner, YY_("syntax error: can only support AVG(FIELD)")); 
-        YYERROR; 
-      }else{
-        $$ = create_aggregate_expression("AVG", $3, sql_string, &@$);    
-      }
-    }  
-    | COUNT LBRACE expression RBRACE{
-      // count(*) 可以支持
-      $$ = create_aggregate_expression("COUNT", $3, sql_string, &@$);    
-    }  
-    ;
-
-rel_attr:
-    ID {
-      $$ = new RelAttrSqlNode;
-      $$->attribute_name = $1;
-      free($1);
-    }
-    | ID DOT ID {
-      $$ = new RelAttrSqlNode;
-      $$->relation_name  = $1;
-      $$->attribute_name = $3;
-      free($1);
-      free($3);
-    }
-    ;
-
-relation:
-    ID {
-      $$ = $1;
-    }
-    ;
-rel_list:
-    relation {
-      $$ = new std::vector<std::string>();
-      $$->push_back($1);
-      free($1);
-    }
-    | relation COMMA rel_list {
-      if ($3 != nullptr) {
-        $$ = $3;
-      } else {
-        $$ = new std::vector<std::string>;
-      }
-
-      $$->insert($$->begin(), $1);
-      free($1);
-    }
-    ;
-
-where:
-    /* empty */
-    {
-      $$ = nullptr;
-    }
-    | WHERE condition_list {
-      $$ = $2;  
-    }
-    ;
-condition_list:
-    /* empty */
-    {
-      $$ = nullptr;
-    }
-    | condition {
-      $$ = new std::vector<ConditionSqlNode>;
-      $$->emplace_back(*$1);
-      delete $1;
-    }
-    | condition AND condition_list {
-      $$ = $3;
-      $$->emplace_back(*$1);
-      delete $1;
-    }
-    ;
-condition:
-    rel_attr comp_op value
-    {
-      $$ = new ConditionSqlNode;
-      $$->left_is_attr = 1;
-      $$->left_attr = *$1;
-      $$->right_is_attr = 0;
-      $$->right_value = *$3;
-      $$->comp = $2;
-
-      delete $1;
-      delete $3;
-    }
-    | value comp_op value 
-    {
-      $$ = new ConditionSqlNode;
-      $$->left_is_attr = 0;
-      $$->left_value = *$1;
-      $$->right_is_attr = 0;
-      $$->right_value = *$3;
-      $$->comp = $2;
-
-      delete $1;
-      delete $3;
-    }
-    | rel_attr comp_op rel_attr
-    {
-      $$ = new ConditionSqlNode;
-      $$->left_is_attr = 1;
-      $$->left_attr = *$1;
-      $$->right_is_attr = 1;
-      $$->right_attr = *$3;
-      $$->comp = $2;
-
-      delete $1;
-      delete $3;
-    }
-    | value comp_op rel_attr
-    {
-      $$ = new ConditionSqlNode;
-      $$->left_is_attr = 0;
-      $$->left_value = *$1;
-      $$->right_is_attr = 1;
-      $$->right_attr = *$3;
-      $$->comp = $2;
-
-      delete $1;
-      delete $3;
-    }
-    ;
-
-comp_op:
-      EQ { $$ = EQUAL_TO; }
-    | LT { $$ = LESS_THAN; }
-    | GT { $$ = GREAT_THAN; }
-    | LE { $$ = LESS_EQUAL; }
-    | GE { $$ = GREAT_EQUAL; }
-    | NE { $$ = NOT_EQUAL; }
-    ;
-
-//  select * from T where xxx group by T.id
-group_by:
-    /* empty */
-    {
-      $$ = nullptr;
-    }|GROUP BY expression_list
-    {
-        $$ = $3;
-    }
-    ;
-load_data_stmt:
-    LOAD DATA INFILE SSS INTO TABLE ID 
-    {
-      char *tmp_file_name = common::substr($4, 1, strlen($4) - 2);
-      
-      $$ = new ParsedSqlNode(SCF_LOAD_DATA);
-      $$->load_data.relation_name = $7;
-      $$->load_data.file_name = tmp_file_name;
-      free($7);
-      free(tmp_file_name);
-    }
-    ;
-
-explain_stmt:
-    EXPLAIN command_wrapper
-    {
-      $$ = new ParsedSqlNode(SCF_EXPLAIN);
-      $$->explain.sql_node = std::unique_ptr<ParsedSqlNode>($2);
-    }
-    ;
-
-set_variable_stmt:
-    SET ID EQ value
-    {
-      $$ = new ParsedSqlNode(SCF_SET_VARIABLE);
-      $$->set_variable.name  = $2;
-      $$->set_variable.value = *$4;
-      free($2);
-      delete $4;
-    }
-    ;
-
-opt_semicolon: /*empty*/
-    | SEMICOLON
-    ;
-%%
-//_____________________________________________________________________
-extern void scan_string(const char *str, yyscan_t scanner);
-
-int sql_parse(const char *s, ParsedSqlResult *sql_result) {
-  yyscan_t scanner;
-  yylex_init(&scanner);
-  scan_string(s, scanner);
-  int result = yyparse(s, sql_result, scanner);
-  yylex_destroy(scanner);
-  return result;
-}
-=======
-
-%{
-
-#include <stdio.h>
-#include <stdlib.h>
-#include <string.h>
-#include <algorithm>
-
-#include "common/log/log.h"
-#include "common/lang/string.h"
-#include "sql/parser/parse_defs.h"
-#include "sql/parser/yacc_sql.hpp"
-#include "sql/parser/lex_sql.h"
-#include "sql/expr/expression.h"
-
-using namespace std;
-
-string token_name(const char *sql_string, YYLTYPE *llocp)
-{
-  return string(sql_string + llocp->first_column, llocp->last_column - llocp->first_column + 1);
-}
-
-int yyerror(YYLTYPE *llocp, const char *sql_string, ParsedSqlResult *sql_result, yyscan_t scanner, const char *msg)
-{
-  std::unique_ptr<ParsedSqlNode> error_sql_node = std::make_unique<ParsedSqlNode>(SCF_ERROR);
-  error_sql_node->error.error_msg = msg;
-  error_sql_node->error.line = llocp->first_line;
-  error_sql_node->error.column = llocp->first_column;
-  sql_result->add_sql_node(std::move(error_sql_node));
-  return 0;
-}
-
-ArithmeticExpr *create_arithmetic_expression(ArithmeticExpr::Type type,
-                                             Expression *left,
-                                             Expression *right,
-                                             const char *sql_string,
-                                             YYLTYPE *llocp)
-{
-  ArithmeticExpr *expr = new ArithmeticExpr(type, left, right);
-  expr->set_name(token_name(sql_string, llocp));
-  return expr;
-}
-
-UnboundAggregateExpr *create_aggregate_expression(const char *aggregate_name,
-                                           Expression *child,
-                                           const char *sql_string,
-                                           YYLTYPE *llocp)
-{
-  UnboundAggregateExpr *expr = new UnboundAggregateExpr(aggregate_name, child);
-  expr->set_name(token_name(sql_string, llocp));
-  return expr;
-}
-
-%}
-
-%define api.pure full
-%define parse.error verbose
-/** 启用位置标识 **/
-%locations
-%lex-param { yyscan_t scanner }
-/** 这些定义了在yyparse函数中的参数 **/
-%parse-param { const char * sql_string }
-%parse-param { ParsedSqlResult * sql_result }
-%parse-param { void * scanner }
-
-//标识tokens
-%token  SEMICOLON
-        BY
-        CREATE
-        DROP
-        GROUP
-        TABLE
-        TABLES
-        INDEX
-        CALC
-        SELECT
-        DESC
-        SHOW
-        SYNC
-        INSERT
-        DELETE
-        UPDATE
-        LBRACE
-        RBRACE
-        COMMA
-        TRX_BEGIN
-        TRX_COMMIT
-        TRX_ROLLBACK
-        INT_T
-        STRING_T
-        FLOAT_T
-        DATE_T
-        HELP
-        EXIT
-        DOT //QUOTE
-        INTO
-        VALUES
-        FROM
-        WHERE
-        AND
-        SET
-        ON
-        LOAD
-        DATA
-        INFILE
-        EXPLAIN
-        STORAGE
-        FORMAT
-        EQ
-        LT
-        GT
-        LE
-        GE
-        NE
-
-/** union 中定义各种数据类型，真实生成的代码也是union类型，所以不能有非POD类型的数据 **/
-%union {
-  ParsedSqlNode *                            sql_node;
-  ConditionSqlNode *                         condition;
-  Value *                                    value;
-  enum CompOp                                comp;
-  RelAttrSqlNode *                           rel_attr;
-  std::vector<AttrInfoSqlNode> *             attr_infos;
-  AttrInfoSqlNode *                          attr_info;
-  Expression *                               expression;
-  std::vector<std::unique_ptr<Expression>> * expression_list;
-  std::vector<Value> *                       value_list;
-  std::vector<ConditionSqlNode> *            condition_list;
-  std::vector<RelAttrSqlNode> *              rel_attr_list;
-  std::vector<std::string> *                 relation_list;
-  char *                                     string;
-  int                                        number;
-  float                                      floats;
-}
-
-%token <number> NUMBER
-%token <floats> FLOAT
-%token <string> ID
-%token <string> SSS
-//非终结符
-
-/** type 定义了各种解析后的结果输出的是什么类型。类型对应了 union 中的定义的成员变量名称 **/
-%type <number>              type
-%type <condition>           condition
-%type <value>               value
-%type <number>              number
-%type <string>              relation
-%type <comp>                comp_op
-%type <rel_attr>            rel_attr
-%type <attr_infos>          attr_def_list
-%type <attr_info>           attr_def
-%type <value_list>          value_list
-%type <condition_list>      where
-%type <condition_list>      condition_list
-%type <string>              storage_format
-%type <relation_list>       rel_list
-%type <expression>          expression
-%type <expression_list>     expression_list
-%type <expression_list>     group_by
-%type <sql_node>            calc_stmt
-%type <sql_node>            select_stmt
-%type <sql_node>            insert_stmt
-%type <sql_node>            update_stmt
-%type <sql_node>            delete_stmt
-%type <sql_node>            create_table_stmt
-%type <sql_node>            drop_table_stmt
-%type <sql_node>            show_tables_stmt
-%type <sql_node>            desc_table_stmt
-%type <sql_node>            create_index_stmt
-%type <sql_node>            drop_index_stmt
-%type <sql_node>            sync_stmt
-%type <sql_node>            begin_stmt
-%type <sql_node>            commit_stmt
-%type <sql_node>            rollback_stmt
-%type <sql_node>            load_data_stmt
-%type <sql_node>            explain_stmt
-%type <sql_node>            set_variable_stmt
-%type <sql_node>            help_stmt
-%type <sql_node>            exit_stmt
-%type <sql_node>            command_wrapper
-// commands should be a list but I use a single command instead
-%type <sql_node>            commands
-
-%left '+' '-'
-%left '*' '/'
-%nonassoc UMINUS
-%%
-
-commands: command_wrapper opt_semicolon  //commands or sqls. parser starts here.
-  {
-    std::unique_ptr<ParsedSqlNode> sql_node = std::unique_ptr<ParsedSqlNode>($1);
-    sql_result->add_sql_node(std::move(sql_node));
-  }
-  ;
-
-command_wrapper:
-    calc_stmt
-  | select_stmt
-  | insert_stmt
-  | update_stmt
-  | delete_stmt
-  | create_table_stmt
-  | drop_table_stmt
-  | show_tables_stmt
-  | desc_table_stmt
-  | create_index_stmt
-  | drop_index_stmt
-  | sync_stmt
-  | begin_stmt
-  | commit_stmt
-  | rollback_stmt
-  | load_data_stmt
-  | explain_stmt
-  | set_variable_stmt
-  | help_stmt
-  | exit_stmt
-    ;
-
-exit_stmt:      
-    EXIT {
-      (void)yynerrs;  // 这么写为了消除yynerrs未使用的告警。如果你有更好的方法欢迎提PR
-      $$ = new ParsedSqlNode(SCF_EXIT);
-    };
-
-help_stmt:
-    HELP {
-      $$ = new ParsedSqlNode(SCF_HELP);
-    };
-
-sync_stmt:
-    SYNC {
-      $$ = new ParsedSqlNode(SCF_SYNC);
-    }
-    ;
-
-begin_stmt:
-    TRX_BEGIN  {
-      $$ = new ParsedSqlNode(SCF_BEGIN);
-    }
-    ;
-
-commit_stmt:
-    TRX_COMMIT {
-      $$ = new ParsedSqlNode(SCF_COMMIT);
-    }
-    ;
-
-rollback_stmt:
-    TRX_ROLLBACK  {
-      $$ = new ParsedSqlNode(SCF_ROLLBACK);
-    }
-    ;
-
-drop_table_stmt:    /*drop table 语句的语法解析树*/
-    DROP TABLE ID {
-      $$ = new ParsedSqlNode(SCF_DROP_TABLE);
-      $$->drop_table.relation_name = $3;
-      free($3);
-    };
-
-show_tables_stmt:
-    SHOW TABLES {
-      $$ = new ParsedSqlNode(SCF_SHOW_TABLES);
-    }
-    ;
-
-desc_table_stmt:
-    DESC ID  {
-      $$ = new ParsedSqlNode(SCF_DESC_TABLE);
-      $$->desc_table.relation_name = $2;
-      free($2);
-    }
-    ;
-
-create_index_stmt:    /*create index 语句的语法解析树*/
-    CREATE INDEX ID ON ID LBRACE ID RBRACE
-    {
-      $$ = new ParsedSqlNode(SCF_CREATE_INDEX);
-      CreateIndexSqlNode &create_index = $$->create_index;
-      create_index.index_name = $3;
-      create_index.relation_name = $5;
-      create_index.attribute_name = $7;
-      free($3);
-      free($5);
-      free($7);
-    }
-    ;
-
-drop_index_stmt:      /*drop index 语句的语法解析树*/
-    DROP INDEX ID ON ID
-    {
-      $$ = new ParsedSqlNode(SCF_DROP_INDEX);
-      $$->drop_index.index_name = $3;
-      $$->drop_index.relation_name = $5;
-      free($3);
-      free($5);
-    }
-    ;
-create_table_stmt:    /*create table 语句的语法解析树*/
-    CREATE TABLE ID LBRACE attr_def attr_def_list RBRACE storage_format
-    {
-      $$ = new ParsedSqlNode(SCF_CREATE_TABLE);
-      CreateTableSqlNode &create_table = $$->create_table;
-      create_table.relation_name = $3;
-      free($3);
-
-      std::vector<AttrInfoSqlNode> *src_attrs = $6;
-
-      if (src_attrs != nullptr) {
-        create_table.attr_infos.swap(*src_attrs);
-        delete src_attrs;
-      }
-      create_table.attr_infos.emplace_back(*$5);
-      std::reverse(create_table.attr_infos.begin(), create_table.attr_infos.end());
-      delete $5;
-      if ($8 != nullptr) {
-        create_table.storage_format = $8;
-        free($8);
-      }
-    }
-    ;
-attr_def_list:
-    /* empty */
-    {
-      $$ = nullptr;
-    }
-    | COMMA attr_def attr_def_list
-    {
-      if ($3 != nullptr) {
-        $$ = $3;
-      } else {
-        $$ = new std::vector<AttrInfoSqlNode>;
-      }
-      $$->emplace_back(*$2);
-      delete $2;
-    }
-    ;
-    
-attr_def:
-    ID type LBRACE number RBRACE 
-    {
-      $$ = new AttrInfoSqlNode;
-      $$->type = (AttrType)$2;
-      $$->name = $1;
-      $$->length = $4;
-      free($1);
-    }
-    | ID type
-    {
-      $$ = new AttrInfoSqlNode;
-      $$->type = (AttrType)$2;
-      $$->name = $1;
-      $$->length = 4;
-      free($1);
-    }
-    ;
-number:
-    NUMBER {$$ = $1;}
-    ;
-type:
-    INT_T      { $$ = static_cast<int>(AttrType::INTS); }
-    | STRING_T { $$ = static_cast<int>(AttrType::CHARS); }
-    | FLOAT_T  { $$ = static_cast<int>(AttrType::FLOATS); }
-    | DATE_T  { $$ = static_cast<int>(AttrType::DATES); }
-    ;
-insert_stmt:        /*insert   语句的语法解析树*/
-    INSERT INTO ID VALUES LBRACE value value_list RBRACE 
-    {
-      $$ = new ParsedSqlNode(SCF_INSERT);
-      $$->insertion.relation_name = $3;
-      if ($7 != nullptr) {
-        $$->insertion.values.swap(*$7);
-        delete $7;
-      }
-      $$->insertion.values.emplace_back(*$6);
-      std::reverse($$->insertion.values.begin(), $$->insertion.values.end());
-      delete $6;
-      free($3);
-    }
-    ;
-
-value_list:
-    /* empty */
-    {
-      $$ = nullptr;
-    }
-    | COMMA value value_list  { 
-      if ($3 != nullptr) {
-        $$ = $3;
-      } else {
-        $$ = new std::vector<Value>;
-      }
-      $$->emplace_back(*$2);
-      delete $2;
-    }
-    ;
-value:
-    NUMBER {
-      $$ = new Value((int)$1);
-      @$ = @1;
-    }
-    |FLOAT {
-      $$ = new Value((float)$1);
-      @$ = @1;
-    }
-    |SSS {
-      char *tmp = common::substr($1,1,strlen($1)-2);
-      $$ = new Value(tmp);
-      free(tmp);
-      free($1);
-    }
-    ;
-storage_format:
-    /* empty */
-    {
-      $$ = nullptr;
-    }
-    | STORAGE FORMAT EQ ID
-    {
-      $$ = $4;
-    }
-    ;
-    
-delete_stmt:    /*  delete 语句的语法解析树*/
-    DELETE FROM ID where 
-    {
-      $$ = new ParsedSqlNode(SCF_DELETE);
-      $$->deletion.relation_name = $3;
-      if ($4 != nullptr) {
-        $$->deletion.conditions.swap(*$4);
-        delete $4;
-      }
-      free($3);
-    }
-    ;
-update_stmt:      /*  update 语句的语法解析树*/
-    UPDATE ID SET ID EQ value where 
-    {
-      $$ = new ParsedSqlNode(SCF_UPDATE);
-      $$->update.relation_name = $2;
-      $$->update.attribute_name = $4;
-      $$->update.value = *$6;
-      if ($7 != nullptr) {
-        $$->update.conditions.swap(*$7);
-        delete $7;
-      }
-      free($2);
-      free($4);
-    }
-    ;
-select_stmt:        /*  select 语句的语法解析树*/
-    SELECT expression_list FROM rel_list where group_by
-    {
-      $$ = new ParsedSqlNode(SCF_SELECT);
-      if ($2 != nullptr) {
-        $$->selection.expressions.swap(*$2);
-        delete $2;
-      }
-
-      if ($4 != nullptr) {
-        $$->selection.relations.swap(*$4);
-        delete $4;
-      }
-
-      if ($5 != nullptr) {
-        $$->selection.conditions.swap(*$5);
-        delete $5;
-      }
-
-      if ($6 != nullptr) {
-        $$->selection.group_by.swap(*$6);
-        delete $6;
-      }
-    }
-    ;
-calc_stmt:
-    CALC expression_list
-    {
-      $$ = new ParsedSqlNode(SCF_CALC);
-      $$->calc.expressions.swap(*$2);
-      delete $2;
-    }
-    ;
-
-expression_list:
-    expression
-    {
-      $$ = new std::vector<std::unique_ptr<Expression>>;
-      $$->emplace_back($1);
-    }
-    | expression COMMA expression_list
-    {
-      if ($3 != nullptr) {
-        $$ = $3;
-      } else {
-        $$ = new std::vector<std::unique_ptr<Expression>>;
-      }
-      $$->emplace($$->begin(), $1);
-    }
-    ;
-expression:
-    expression '+' expression {
-      $$ = create_arithmetic_expression(ArithmeticExpr::Type::ADD, $1, $3, sql_string, &@$);
-    }
-    | expression '-' expression {
-      $$ = create_arithmetic_expression(ArithmeticExpr::Type::SUB, $1, $3, sql_string, &@$);
-    }
-    | expression '*' expression {
-      $$ = create_arithmetic_expression(ArithmeticExpr::Type::MUL, $1, $3, sql_string, &@$);
-    }
-    | expression '/' expression {
-      $$ = create_arithmetic_expression(ArithmeticExpr::Type::DIV, $1, $3, sql_string, &@$);
-    }
-    | LBRACE expression RBRACE {
-      $$ = $2;
-      $$->set_name(token_name(sql_string, &@$));
-    }
-    | '-' expression %prec UMINUS {
-      $$ = create_arithmetic_expression(ArithmeticExpr::Type::NEGATIVE, $2, nullptr, sql_string, &@$);
-    }
-    | value {
-      $$ = new ValueExpr(*$1);
-      $$->set_name(token_name(sql_string, &@$));
-      delete $1;
-    }
-    | rel_attr {
-      RelAttrSqlNode *node = $1;
-      $$ = new UnboundFieldExpr(node->relation_name, node->attribute_name);
-      $$->set_name(token_name(sql_string, &@$));
-      delete $1;
-    }
-    | '*' {
-      $$ = new StarExpr();
-    }
-    // your code here
-    ;
-
-rel_attr:
-    ID {
-      $$ = new RelAttrSqlNode;
-      $$->attribute_name = $1;
-      free($1);
-    }
-    | ID DOT ID {
-      $$ = new RelAttrSqlNode;
-      $$->relation_name  = $1;
-      $$->attribute_name = $3;
-      free($1);
-      free($3);
-    }
-    ;
-
-relation:
-    ID {
-      $$ = $1;
-    }
-    ;
-rel_list:
-    relation {
-      $$ = new std::vector<std::string>();
-      $$->push_back($1);
-      free($1);
-    }
-    | relation COMMA rel_list {
-      if ($3 != nullptr) {
-        $$ = $3;
-      } else {
-        $$ = new std::vector<std::string>;
-      }
-
-      $$->insert($$->begin(), $1);
-      free($1);
-    }
-    ;
-
-where:
-    /* empty */
-    {
-      $$ = nullptr;
-    }
-    | WHERE condition_list {
-      $$ = $2;  
-    }
-    ;
-condition_list:
-    /* empty */
-    {
-      $$ = nullptr;
-    }
-    | condition {
-      $$ = new std::vector<ConditionSqlNode>;
-      $$->emplace_back(*$1);
-      delete $1;
-    }
-    | condition AND condition_list {
-      $$ = $3;
-      $$->emplace_back(*$1);
-      delete $1;
-    }
-    ;
-condition:
-    rel_attr comp_op value
-    {
-      $$ = new ConditionSqlNode;
-      $$->left_is_attr = 1;
-      $$->left_attr = *$1;
-      $$->right_is_attr = 0;
-      $$->right_value = *$3;
-      $$->comp = $2;
-
-      delete $1;
-      delete $3;
-    }
-    | value comp_op value 
-    {
-      $$ = new ConditionSqlNode;
-      $$->left_is_attr = 0;
-      $$->left_value = *$1;
-      $$->right_is_attr = 0;
-      $$->right_value = *$3;
-      $$->comp = $2;
-
-      delete $1;
-      delete $3;
-    }
-    | rel_attr comp_op rel_attr
-    {
-      $$ = new ConditionSqlNode;
-      $$->left_is_attr = 1;
-      $$->left_attr = *$1;
-      $$->right_is_attr = 1;
-      $$->right_attr = *$3;
-      $$->comp = $2;
-
-      delete $1;
-      delete $3;
-    }
-    | value comp_op rel_attr
-    {
-      $$ = new ConditionSqlNode;
-      $$->left_is_attr = 0;
-      $$->left_value = *$1;
-      $$->right_is_attr = 1;
-      $$->right_attr = *$3;
-      $$->comp = $2;
-
-      delete $1;
-      delete $3;
-    }
-    ;
-
-comp_op:
-      EQ { $$ = EQUAL_TO; }
-    | LT { $$ = LESS_THAN; }
-    | GT { $$ = GREAT_THAN; }
-    | LE { $$ = LESS_EQUAL; }
-    | GE { $$ = GREAT_EQUAL; }
-    | NE { $$ = NOT_EQUAL; }
-    ;
-
-// your code here
-group_by:
-    /* empty */
-    {
-      $$ = nullptr;
-    }
-    ;
-load_data_stmt:
-    LOAD DATA INFILE SSS INTO TABLE ID 
-    {
-      char *tmp_file_name = common::substr($4, 1, strlen($4) - 2);
-      
-      $$ = new ParsedSqlNode(SCF_LOAD_DATA);
-      $$->load_data.relation_name = $7;
-      $$->load_data.file_name = tmp_file_name;
-      free($7);
-      free(tmp_file_name);
-    }
-    ;
-
-explain_stmt:
-    EXPLAIN command_wrapper
-    {
-      $$ = new ParsedSqlNode(SCF_EXPLAIN);
-      $$->explain.sql_node = std::unique_ptr<ParsedSqlNode>($2);
-    }
-    ;
-
-set_variable_stmt:
-    SET ID EQ value
-    {
-      $$ = new ParsedSqlNode(SCF_SET_VARIABLE);
-      $$->set_variable.name  = $2;
-      $$->set_variable.value = *$4;
-      free($2);
-      delete $4;
-    }
-    ;
-
-opt_semicolon: /*empty*/
-    | SEMICOLON
-    ;
-%%
-//_____________________________________________________________________
-extern void scan_string(const char *str, yyscan_t scanner);
-
-int sql_parse(const char *s, ParsedSqlResult *sql_result) {
-  yyscan_t scanner;
-  yylex_init(&scanner);
-  scan_string(s, scanner);
-  int result = yyparse(s, sql_result, scanner);
-  yylex_destroy(scanner);
-  return result;
-}
->>>>>>> 14983564
+
+%{
+
+#include <stdio.h>
+#include <stdlib.h>
+#include <string.h>
+#include <algorithm>
+
+#include "common/log/log.h"
+#include "common/lang/string.h"
+#include "sql/parser/parse_defs.h"
+#include "sql/parser/yacc_sql.hpp"
+#include "sql/parser/lex_sql.h"
+#include "sql/expr/expression.h"
+
+using namespace std;
+
+string token_name(const char *sql_string, YYLTYPE *llocp)
+{
+  return string(sql_string + llocp->first_column, llocp->last_column - llocp->first_column + 1);
+}
+
+int yyerror(YYLTYPE *llocp, const char *sql_string, ParsedSqlResult *sql_result, yyscan_t scanner, const char *msg)
+{
+  std::unique_ptr<ParsedSqlNode> error_sql_node = std::make_unique<ParsedSqlNode>(SCF_ERROR);
+  error_sql_node->error.error_msg = msg;
+  error_sql_node->error.line = llocp->first_line;
+  error_sql_node->error.column = llocp->first_column;
+  sql_result->add_sql_node(std::move(error_sql_node));
+  return 0;
+}
+
+ArithmeticExpr *create_arithmetic_expression(ArithmeticExpr::Type type,
+                                             Expression *left,
+                                             Expression *right,
+                                             const char *sql_string,
+                                             YYLTYPE *llocp)
+{
+  ArithmeticExpr *expr = new ArithmeticExpr(type, left, right);
+  expr->set_name(token_name(sql_string, llocp));
+  return expr;
+}
+
+UnboundAggregateExpr *create_aggregate_expression(const char *aggregate_name,
+                                           Expression *child,
+                                           const char *sql_string,
+                                           YYLTYPE *llocp)
+{
+  UnboundAggregateExpr *expr = new UnboundAggregateExpr(aggregate_name, child);
+  expr->set_name(token_name(sql_string, llocp));
+  return expr;
+}
+
+%}
+
+%define api.pure full
+%define parse.error verbose
+/** 启用位置标识 **/
+%locations
+%lex-param { yyscan_t scanner }
+/** 这些定义了在yyparse函数中的参数 **/
+%parse-param { const char * sql_string }
+%parse-param { ParsedSqlResult * sql_result }
+%parse-param { void * scanner }
+
+//标识tokens
+%token  SEMICOLON
+        BY
+        CREATE
+        DROP
+        GROUP
+        TABLE
+        TABLES
+        INDEX
+        CALC
+        SELECT
+        DESC
+        SHOW
+        SYNC
+        INSERT
+        DELETE
+        UPDATE
+        LBRACE
+        RBRACE
+        COMMA
+        TRX_BEGIN
+        TRX_COMMIT
+        TRX_ROLLBACK
+        INT_T
+        STRING_T
+        DATE_T
+        FLOAT_T
+        DATE_T
+        HELP
+        EXIT
+        DOT //QUOTE
+        INTO
+        VALUES
+        FROM
+        WHERE
+        AND
+        SET
+        ON
+        LOAD
+        DATA
+        INFILE
+        EXPLAIN
+        STORAGE
+        FORMAT
+        EQ
+        LT
+        GT
+        LE
+        GE
+        NE
+        MAX
+        MIN
+        SUM
+        AVG
+        COUNT
+
+/** union 中定义各种数据类型，真实生成的代码也是union类型，所以不能有非POD类型的数据 **/
+%union {
+  ParsedSqlNode *                            sql_node;
+  ConditionSqlNode *                         condition;
+  Value *                                    value;
+  enum CompOp                                comp;
+  RelAttrSqlNode *                           rel_attr;
+  std::vector<AttrInfoSqlNode> *             attr_infos;
+  AttrInfoSqlNode *                          attr_info;
+  Expression *                               expression;
+  std::vector<std::unique_ptr<Expression>> * expression_list;
+  std::vector<Value> *                       value_list;
+  std::vector<ConditionSqlNode> *            condition_list;
+  std::vector<RelAttrSqlNode> *              rel_attr_list;
+  std::vector<std::string> *                 relation_list;
+  char *                                     string;
+  int                                        number;
+  float                                      floats;
+}
+
+%token <number> NUMBER
+%token <floats> FLOAT
+%token <string> ID
+%token <string> SSS
+//非终结符
+
+/** type 定义了各种解析后的结果输出的是什么类型。类型对应了 union 中的定义的成员变量名称 **/
+%type <number>              type
+%type <condition>           condition
+%type <value>               value
+%type <number>              number
+%type <string>              relation
+%type <comp>                comp_op
+%type <rel_attr>            rel_attr
+%type <attr_infos>          attr_def_list
+%type <attr_info>           attr_def
+%type <value_list>          value_list
+%type <condition_list>      where
+%type <condition_list>      condition_list
+%type <string>              storage_format
+%type <relation_list>       rel_list
+%type <expression>          expression
+%type <expression_list>     expression_list
+%type <expression_list>     group_by
+%type <sql_node>            calc_stmt
+%type <sql_node>            select_stmt
+%type <sql_node>            insert_stmt
+%type <sql_node>            update_stmt
+%type <sql_node>            delete_stmt
+%type <sql_node>            create_table_stmt
+%type <sql_node>            drop_table_stmt
+%type <sql_node>            show_tables_stmt
+%type <sql_node>            desc_table_stmt
+%type <sql_node>            create_index_stmt
+%type <sql_node>            drop_index_stmt
+%type <sql_node>            sync_stmt
+%type <sql_node>            begin_stmt
+%type <sql_node>            commit_stmt
+%type <sql_node>            rollback_stmt
+%type <sql_node>            load_data_stmt
+%type <sql_node>            explain_stmt
+%type <sql_node>            set_variable_stmt
+%type <sql_node>            help_stmt
+%type <sql_node>            exit_stmt
+%type <sql_node>            command_wrapper
+// commands should be a list but I use a single command instead
+%type <sql_node>            commands
+
+%left '+' '-'
+%left '*' '/'
+%nonassoc UMINUS
+%%
+
+commands: command_wrapper opt_semicolon  //commands or sqls. parser starts here.
+  {
+    std::unique_ptr<ParsedSqlNode> sql_node = std::unique_ptr<ParsedSqlNode>($1);
+    sql_result->add_sql_node(std::move(sql_node));
+  }
+  ;
+
+command_wrapper:
+    calc_stmt
+  | select_stmt
+  | insert_stmt
+  | update_stmt
+  | delete_stmt
+  | create_table_stmt
+  | drop_table_stmt
+  | show_tables_stmt
+  | desc_table_stmt
+  | create_index_stmt
+  | drop_index_stmt
+  | sync_stmt
+  | begin_stmt
+  | commit_stmt
+  | rollback_stmt
+  | load_data_stmt
+  | explain_stmt
+  | set_variable_stmt
+  | help_stmt
+  | exit_stmt
+    ;
+
+exit_stmt:      
+    EXIT {
+      (void)yynerrs;  // 这么写为了消除yynerrs未使用的告警。如果你有更好的方法欢迎提PR
+      $$ = new ParsedSqlNode(SCF_EXIT);
+    };
+
+help_stmt:
+    HELP {
+      $$ = new ParsedSqlNode(SCF_HELP);
+    };
+
+sync_stmt:
+    SYNC {
+      $$ = new ParsedSqlNode(SCF_SYNC);
+    }
+    ;
+
+begin_stmt:
+    TRX_BEGIN  {
+      $$ = new ParsedSqlNode(SCF_BEGIN);
+    }
+    ;
+
+commit_stmt:
+    TRX_COMMIT {
+      $$ = new ParsedSqlNode(SCF_COMMIT);
+    }
+    ;
+
+rollback_stmt:
+    TRX_ROLLBACK  {
+      $$ = new ParsedSqlNode(SCF_ROLLBACK);
+    }
+    ;
+
+drop_table_stmt:    /*drop table 语句的语法解析树*/
+    DROP TABLE ID {
+      $$ = new ParsedSqlNode(SCF_DROP_TABLE);
+      $$->drop_table.relation_name = $3;
+      free($3);
+    };
+
+show_tables_stmt:
+    SHOW TABLES {
+      $$ = new ParsedSqlNode(SCF_SHOW_TABLES);
+    }
+    ;
+
+desc_table_stmt:
+    DESC ID  {
+      $$ = new ParsedSqlNode(SCF_DESC_TABLE);
+      $$->desc_table.relation_name = $2;
+      free($2);
+    }
+    ;
+
+create_index_stmt:    /*create index 语句的语法解析树*/
+/*   CREATE INDEX idx ON U LBRACE id RBRACE   */
+    CREATE INDEX ID ON ID LBRACE ID RBRACE
+    {
+      $$ = new ParsedSqlNode(SCF_CREATE_INDEX);
+      CreateIndexSqlNode &create_index = $$->create_index;
+      create_index.index_name = $3;
+      create_index.relation_name = $5;
+      create_index.attribute_name = $7;
+      free($3);
+      free($5);
+      free($7);
+    }
+    ;
+
+drop_index_stmt:      /*drop index 语句的语法解析树*/
+    DROP INDEX ID ON ID
+    {
+      $$ = new ParsedSqlNode(SCF_DROP_INDEX);
+      $$->drop_index.index_name = $3;
+      $$->drop_index.relation_name = $5;
+      free($3);
+      free($5);
+    }
+    ;
+create_table_stmt:    /*create table 语句的语法解析树*/
+/* CREATE TABLE 表名 LBRACE id int, name varchar RBRACE */
+/* COMMA attr_def attr_def_list  , id int */
+    CREATE TABLE ID LBRACE attr_def attr_def_list RBRACE storage_format
+    {
+      $$ = new ParsedSqlNode(SCF_CREATE_TABLE);
+      CreateTableSqlNode &create_table = $$->create_table;
+      create_table.relation_name = $3;
+      free($3);
+
+      std::vector<AttrInfoSqlNode> *src_attrs = $6;
+
+      if (src_attrs != nullptr) {
+        create_table.attr_infos.swap(*src_attrs);
+        delete src_attrs;
+      }
+      create_table.attr_infos.emplace_back(*$5);
+      std::reverse(create_table.attr_infos.begin(), create_table.attr_infos.end());
+      delete $5;
+      if ($8 != nullptr) {
+        create_table.storage_format = $8;
+        free($8);
+      }
+    }
+    ;
+attr_def_list:
+    /* empty */
+    {
+      $$ = nullptr;
+    }
+    | COMMA attr_def attr_def_list
+    {
+      if ($3 != nullptr) {
+        $$ = $3;
+      } else {
+        $$ = new std::vector<AttrInfoSqlNode>;
+      }
+      $$->emplace_back(*$2);
+      delete $2;
+    }
+    ;
+    
+attr_def:
+// id int
+    ID type LBRACE number RBRACE 
+    {
+      $$ = new AttrInfoSqlNode;
+      $$->type = (AttrType)$2;
+      $$->name = $1;
+      $$->length = $4;
+      free($1);
+    }
+    | ID type
+    {
+      $$ = new AttrInfoSqlNode;
+      $$->type = (AttrType)$2;
+      $$->name = $1;
+      $$->length = 4;
+      free($1);
+    }
+    ;
+number:
+    NUMBER {$$ = $1;}
+    ;
+type:
+    INT_T      { $$ = static_cast<int>(AttrType::INTS); }
+    | STRING_T { $$ = static_cast<int>(AttrType::CHARS); }
+    | FLOAT_T  { $$ = static_cast<int>(AttrType::FLOATS); }
+    | DATE_T  { $$ = static_cast<int>(AttrType::DATES); }
+    ;
+insert_stmt:        /*insert   语句的语法解析树*/
+    INSERT INTO ID VALUES LBRACE value value_list RBRACE 
+    {
+      $$ = new ParsedSqlNode(SCF_INSERT);
+      $$->insertion.relation_name = $3;
+      if ($7 != nullptr) {
+        $$->insertion.values.swap(*$7); // 将超出1部分的属性先放入
+        delete $7;
+      }
+      $$->insertion.values.emplace_back(*$6);  //将第1个部分的属性放入
+      std::reverse($$->insertion.values.begin(), $$->insertion.values.end());
+      delete $6;
+      free($3);
+    }
+    ;
+
+value_list:
+    /* empty */
+    {
+      $$ = nullptr;
+    }
+    | COMMA value value_list  { 
+      if ($3 != nullptr) {
+        $$ = $3;
+      } else {
+        $$ = new std::vector<Value>;
+      }
+      $$->emplace_back(*$2);
+      delete $2;
+    }
+    ;
+value:
+    NUMBER {
+      $$ = new Value((int)$1);
+      @$ = @1;
+    }
+    |FLOAT {
+      $$ = new Value((float)$1);
+      @$ = @1;
+    }
+    |SSS {
+      char *tmp = common::substr($1,1,strlen($1)-2);
+      $$ = new Value(tmp);
+      free(tmp);
+      free($1);
+    }
+    ;
+storage_format:
+    /* empty */
+    {
+      $$ = nullptr;
+    }
+    | STORAGE FORMAT EQ ID
+    {
+      $$ = $4;
+    }
+    ;
+    
+delete_stmt:    /*  delete 语句的语法解析树*/
+    DELETE FROM ID where 
+    {
+      $$ = new ParsedSqlNode(SCF_DELETE);
+      $$->deletion.relation_name = $3;
+      if ($4 != nullptr) {
+        $$->deletion.conditions.swap(*$4);
+        delete $4;
+      }
+      free($3);
+    }
+    ;
+update_stmt:      /*  update 语句的语法解析树*/
+    UPDATE ID SET ID EQ value where 
+    {
+      $$ = new ParsedSqlNode(SCF_UPDATE);
+      $$->update.relation_name = $2;
+      $$->update.attribute_name = $4;
+      $$->update.value = *$6;
+      if ($7 != nullptr) {
+        $$->update.conditions.swap(*$7);
+        delete $7;
+      }
+      free($2);
+      free($4);
+    }
+    ;
+select_stmt:        /*  select 语句的语法解析树*/
+    SELECT expression_list FROM rel_list where group_by
+    {
+      $$ = new ParsedSqlNode(SCF_SELECT);
+      if ($2 != nullptr) {
+        $$->selection.expressions.swap(*$2);
+        delete $2;
+      }
+
+      if ($4 != nullptr) {
+        $$->selection.relations.swap(*$4);
+        delete $4;
+      }
+
+      if ($5 != nullptr) {
+        $$->selection.conditions.swap(*$5);
+        delete $5;
+      }
+
+      if ($6 != nullptr) {
+        $$->selection.group_by.swap(*$6);
+        delete $6;
+      }
+    }
+    ;
+calc_stmt:
+    CALC expression_list
+    {
+      $$ = new ParsedSqlNode(SCF_CALC);
+      $$->calc.expressions.swap(*$2);
+      delete $2;
+    }
+    ;
+
+expression_list:
+    expression
+    {
+      $$ = new std::vector<std::unique_ptr<Expression>>;
+      $$->emplace_back($1);
+    }
+    | expression COMMA expression_list
+    {
+      if ($3 != nullptr) {
+        $$ = $3;
+      } else {
+        $$ = new std::vector<std::unique_ptr<Expression>>;
+      }
+      $$->emplace($$->begin(), $1);
+    }
+    ;
+expression:
+    expression '+' expression {
+      $$ = create_arithmetic_expression(ArithmeticExpr::Type::ADD, $1, $3, sql_string, &@$);
+    }
+    | expression '-' expression {
+      $$ = create_arithmetic_expression(ArithmeticExpr::Type::SUB, $1, $3, sql_string, &@$);
+    }
+    | expression '*' expression {
+      $$ = create_arithmetic_expression(ArithmeticExpr::Type::MUL, $1, $3, sql_string, &@$);
+    }
+    | expression '/' expression {
+      $$ = create_arithmetic_expression(ArithmeticExpr::Type::DIV, $1, $3, sql_string, &@$);
+    }
+    | LBRACE expression RBRACE {
+      $$ = $2;
+      $$->set_name(token_name(sql_string, &@$));
+    }
+    | '-' expression %prec UMINUS {
+      $$ = create_arithmetic_expression(ArithmeticExpr::Type::NEGATIVE, $2, nullptr, sql_string, &@$);
+    }
+    | value {
+      $$ = new ValueExpr(*$1);
+      $$->set_name(token_name(sql_string, &@$));
+      delete $1;
+    }
+    | rel_attr {
+      RelAttrSqlNode *node = $1;
+      $$ = new UnboundFieldExpr(node->relation_name, node->attribute_name);
+      $$->set_name(token_name(sql_string, &@$));
+      delete $1;
+    }
+    | '*' {
+      $$ = new StarExpr();
+    }
+    | MAX LBRACE expression RBRACE{
+      if($3 -> type() != ExprType::UNBOUND_FIELD){
+        delete $3;
+        yyerror (&yylloc, sql_string, sql_result, scanner, YY_("syntax error: can only support MAX(FIELD)")); 
+        YYERROR; 
+      }else{
+        $$ = create_aggregate_expression("MAX", $3, sql_string, &@$);
+      }
+    }  
+    /*
+    UnboundAggregateExpr *create_aggregate_expression(const char *aggregate_name,
+                                           Expression *child,
+                                           const char *sql_string,
+                                           YYLTYPE *llocp)
+    */
+    | SUM LBRACE expression RBRACE{
+      if($3 -> type() != ExprType::UNBOUND_FIELD){
+        delete $3;
+        yyerror (&yylloc, sql_string, sql_result, scanner, YY_("syntax error: can only support SUM(FIELD)")); 
+        YYERROR; 
+      }else{
+        $$ = create_aggregate_expression("SUM", $3, sql_string, &@$);  
+      }
+    }  
+    | MIN LBRACE expression RBRACE{
+      if($3 -> type() != ExprType::UNBOUND_FIELD){
+        delete $3;
+        yyerror (&yylloc, sql_string, sql_result, scanner, YY_("syntax error: can only support MIN(FIELD)")); 
+        YYERROR; 
+      }else{
+        $$ = create_aggregate_expression("MIN", $3, sql_string, &@$);  
+      }
+    }  
+    | AVG LBRACE expression RBRACE{
+      if($3 -> type() != ExprType::UNBOUND_FIELD){
+        delete $3;
+        yyerror (&yylloc, sql_string, sql_result, scanner, YY_("syntax error: can only support AVG(FIELD)")); 
+        YYERROR; 
+      }else{
+        $$ = create_aggregate_expression("AVG", $3, sql_string, &@$);    
+      }
+    }  
+    | COUNT LBRACE expression RBRACE{
+      // count(*) 可以支持
+      $$ = create_aggregate_expression("COUNT", $3, sql_string, &@$);    
+    }  
+    ;
+
+rel_attr:
+    ID {
+      $$ = new RelAttrSqlNode;
+      $$->attribute_name = $1;
+      free($1);
+    }
+    | ID DOT ID {
+      $$ = new RelAttrSqlNode;
+      $$->relation_name  = $1;
+      $$->attribute_name = $3;
+      free($1);
+      free($3);
+    }
+    ;
+
+relation:
+    ID {
+      $$ = $1;
+    }
+    ;
+rel_list:
+    relation {
+      $$ = new std::vector<std::string>();
+      $$->push_back($1);
+      free($1);
+    }
+    | relation COMMA rel_list {
+      if ($3 != nullptr) {
+        $$ = $3;
+      } else {
+        $$ = new std::vector<std::string>;
+      }
+
+      $$->insert($$->begin(), $1);
+      free($1);
+    }
+    ;
+
+where:
+    /* empty */
+    {
+      $$ = nullptr;
+    }
+    | WHERE condition_list {
+      $$ = $2;  
+    }
+    ;
+condition_list:
+    /* empty */
+    {
+      $$ = nullptr;
+    }
+    | condition {
+      $$ = new std::vector<ConditionSqlNode>;
+      $$->emplace_back(*$1);
+      delete $1;
+    }
+    | condition AND condition_list {
+      $$ = $3;
+      $$->emplace_back(*$1);
+      delete $1;
+    }
+    ;
+condition:
+    rel_attr comp_op value
+    {
+      $$ = new ConditionSqlNode;
+      $$->left_is_attr = 1;
+      $$->left_attr = *$1;
+      $$->right_is_attr = 0;
+      $$->right_value = *$3;
+      $$->comp = $2;
+
+      delete $1;
+      delete $3;
+    }
+    | value comp_op value 
+    {
+      $$ = new ConditionSqlNode;
+      $$->left_is_attr = 0;
+      $$->left_value = *$1;
+      $$->right_is_attr = 0;
+      $$->right_value = *$3;
+      $$->comp = $2;
+
+      delete $1;
+      delete $3;
+    }
+    | rel_attr comp_op rel_attr
+    {
+      $$ = new ConditionSqlNode;
+      $$->left_is_attr = 1;
+      $$->left_attr = *$1;
+      $$->right_is_attr = 1;
+      $$->right_attr = *$3;
+      $$->comp = $2;
+
+      delete $1;
+      delete $3;
+    }
+    | value comp_op rel_attr
+    {
+      $$ = new ConditionSqlNode;
+      $$->left_is_attr = 0;
+      $$->left_value = *$1;
+      $$->right_is_attr = 1;
+      $$->right_attr = *$3;
+      $$->comp = $2;
+
+      delete $1;
+      delete $3;
+    }
+    ;
+
+comp_op:
+      EQ { $$ = EQUAL_TO; }
+    | LT { $$ = LESS_THAN; }
+    | GT { $$ = GREAT_THAN; }
+    | LE { $$ = LESS_EQUAL; }
+    | GE { $$ = GREAT_EQUAL; }
+    | NE { $$ = NOT_EQUAL; }
+    ;
+
+//  select * from T where xxx group by T.id
+group_by:
+    /* empty */
+    {
+      $$ = nullptr;
+    }|GROUP BY expression_list
+    {
+        $$ = $3;
+    }
+    ;
+load_data_stmt:
+    LOAD DATA INFILE SSS INTO TABLE ID 
+    {
+      char *tmp_file_name = common::substr($4, 1, strlen($4) - 2);
+      
+      $$ = new ParsedSqlNode(SCF_LOAD_DATA);
+      $$->load_data.relation_name = $7;
+      $$->load_data.file_name = tmp_file_name;
+      free($7);
+      free(tmp_file_name);
+    }
+    ;
+
+explain_stmt:
+    EXPLAIN command_wrapper
+    {
+      $$ = new ParsedSqlNode(SCF_EXPLAIN);
+      $$->explain.sql_node = std::unique_ptr<ParsedSqlNode>($2);
+    }
+    ;
+
+set_variable_stmt:
+    SET ID EQ value
+    {
+      $$ = new ParsedSqlNode(SCF_SET_VARIABLE);
+      $$->set_variable.name  = $2;
+      $$->set_variable.value = *$4;
+      free($2);
+      delete $4;
+    }
+    ;
+
+opt_semicolon: /*empty*/
+    | SEMICOLON
+    ;
+%%
+//_____________________________________________________________________
+extern void scan_string(const char *str, yyscan_t scanner);
+
+int sql_parse(const char *s, ParsedSqlResult *sql_result) {
+  yyscan_t scanner;
+  yylex_init(&scanner);
+  scan_string(s, scanner);
+  int result = yyparse(s, sql_result, scanner);
+  yylex_destroy(scanner);
+  return result;
+}