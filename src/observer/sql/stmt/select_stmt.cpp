/* Copyright (c) 2021 OceanBase and/or its affiliates. All rights reserved.
miniob is licensed under Mulan PSL v2.
You can use this software according to the terms and conditions of the Mulan PSL v2.
You may obtain a copy of Mulan PSL v2 at:
         http://license.coscl.org.cn/MulanPSL2
THIS SOFTWARE IS PROVIDED ON AN "AS IS" BASIS, WITHOUT WARRANTIES OF ANY KIND,
EITHER EXPRESS OR IMPLIED, INCLUDING BUT NOT LIMITED TO NON-INFRINGEMENT,
MERCHANTABILITY OR FIT FOR A PARTICULAR PURPOSE.
See the Mulan PSL v2 for more details. */

//
// Created by Wangyunlai on 2022/6/6.
//

#include "sql/stmt/select_stmt.h"
#include "common/lang/string.h"
#include "common/log/log.h"
#include "sql/stmt/filter_stmt.h"
#include "storage/db/db.h"
#include "storage/table/table.h"

SelectStmt::~SelectStmt()
{
  if (nullptr != filter_stmt_) {
    delete filter_stmt_;
    filter_stmt_ = nullptr;
  }
}

static void wildcard_fields(Table *table, std::vector<Field> &field_metas,AggrOp aggregation=AggrOp::AGGR_NONE)
{
  const TableMeta &table_meta = table->table_meta();
  const int        field_num  = table_meta.field_num();
  for (int i = table_meta.sys_field_num(); i < field_num; i++) {
    if(aggregation==AggrOp::AGGR_COUNT){
      field_metas.push_back(Field(table,table_meta.field(i),AggrOp::AGGR_COUNT_ALL));
      break;
    }
    else  field_metas.push_back(Field(table, table_meta.field(i)));
  }
}

RC SelectStmt::create(Db *db, const SelectSqlNode &select_sql, Stmt *&stmt)
{
  if (nullptr == db) {
    LOG_WARN("invalid argument. db is null");
    return RC::INVALID_ARGUMENT;
  }

  // collect tables in `from` statement
  std::vector<Table *>                     tables;
  std::unordered_map<std::string, Table *> table_map;
  for (size_t i = 0; i < select_sql.relations.size(); i++) {
    const char *table_name = select_sql.relations[i].c_str();
    if (nullptr == table_name) {
      LOG_WARN("invalid argument. relation name is null. index=%d", i);
      return RC::INVALID_ARGUMENT;
    }

    Table *table = db->find_table(table_name);
    if (nullptr == table) {
      LOG_WARN("no such table. db=%s, table_name=%s", db->name(), table_name);
      return RC::SCHEMA_TABLE_NOT_EXIST;
    }

    tables.push_back(table);
    table_map.insert(std::pair<std::string, Table *>(table_name, table));
  }

  // collect query fields in `select` statement
  std::vector<Field> query_fields;
  for (int i = static_cast<int>(select_sql.attributes.size()) - 1; i >= 0; i--) {
    const RelAttrSqlNode &relation_attr = select_sql.attributes[i];
    const AggrOp &aggr=relation_attr.aggregation;

    /////////////////////
    if(relation_attr.valid==false){
      return RC::INVALID_ARGUMENT;
    }
    /////////////////////
    if (common::is_blank(relation_attr.relation_name.c_str()) &&
        0 == strcmp(relation_attr.attribute_name.c_str(), "*")) {/////////////////////////////////////////
          if(aggr!=AggrOp::AGGR_COUNT && aggr != AggrOp::AGGR_NONE){
             return RC::INVALID_ARGUMENT;
          }
      for (Table *table : tables) {
        wildcard_fields(table, query_fields,aggr);
      }

    } else if (!common::is_blank(relation_attr.relation_name.c_str())) {
      const char *table_name = relation_attr.relation_name.c_str();
      const char *field_name = relation_attr.attribute_name.c_str();

      if (0 == strcmp(table_name, "*")) {
        if (0 != strcmp(field_name, "*")) {
          LOG_WARN("invalid field name while table is *. attr=%s", field_name);
          return RC::SCHEMA_FIELD_MISSING;
        }
        for (Table *table : tables) {
          wildcard_fields(table, query_fields);
        }
      } else {
        auto iter = table_map.find(table_name);
        if (iter == table_map.end()) {
          LOG_WARN("no such table in from list: %s", table_name);
          return RC::SCHEMA_FIELD_MISSING;
        }

        Table *table = iter->second;
        if (0 == strcmp(field_name, "*")) {
           if(relation_attr.aggregation != AggrOp::AGGR_NONE && relation_attr.aggregation != AggrOp::AGGR_COUNT){
            return RC::INVALID_ARGUMENT;
          }
          wildcard_fields(table, query_fields,aggr);
        } else {
          const FieldMeta *field_meta = table->table_meta().field(field_name);
          if (nullptr == field_meta) {
            LOG_WARN("no such field. field=%s.%s.%s", db->name(), table->name(), field_name);
            return RC::SCHEMA_FIELD_MISSING;
          }

          query_fields.push_back(Field(table, field_meta));
        }
      }
    } else {
      if (tables.size() != 1) {
        LOG_WARN("invalid. I do not know the attr's table. attr=%s", relation_attr.attribute_name.c_str());
        return RC::SCHEMA_FIELD_MISSING;
      }

      Table           *table      = tables[0];
      const FieldMeta *field_meta = table->table_meta().field(relation_attr.attribute_name.c_str());
      if (nullptr == field_meta) {
        LOG_WARN("no such field. field=%s.%s.%s", db->name(), table->name(), relation_attr.attribute_name.c_str());
        return RC::SCHEMA_FIELD_MISSING;
      }
      
      const AggrOp aggretation_=relation_attr.aggregation;
<<<<<<< HEAD


=======


>>>>>>> 09326b5d
      query_fields.push_back(Field(table, field_meta,aggretation_));
    }
  }

  LOG_INFO("got %d tables in from stmt and %d fields in query stmt", tables.size(), query_fields.size());

  Table *default_table = nullptr;
  if (tables.size() == 1) {
    default_table = tables[0];
  }

  // create filter statement in `where` statement
  FilterStmt *filter_stmt = nullptr;
  RC          rc          = FilterStmt::create(db,
      default_table,
      &table_map,
      select_sql.conditions.data(),
      static_cast<int>(select_sql.conditions.size()),
      filter_stmt);
  if (rc != RC::SUCCESS) {
    LOG_WARN("cannot construct filter stmt");
    return rc;
  }

  // everything alright
  SelectStmt *select_stmt = new SelectStmt();
  // TODO add expression copy
  select_stmt->tables_.swap(tables);
  select_stmt->query_fields_.swap(query_fields);
  select_stmt->filter_stmt_ = filter_stmt;
  stmt                      = select_stmt;
  return RC::SUCCESS;
}<|MERGE_RESOLUTION|>--- conflicted
+++ resolved
@@ -51,20 +51,20 @@
   std::vector<Table *>                     tables;
   std::unordered_map<std::string, Table *> table_map;
   for (size_t i = 0; i < select_sql.relations.size(); i++) {
-    const char *table_name = select_sql.relations[i].c_str();
+    const char *table_name = select_sql.relations[i].c_str();//取出表名
     if (nullptr == table_name) {
       LOG_WARN("invalid argument. relation name is null. index=%d", i);
       return RC::INVALID_ARGUMENT;
     }
 
-    Table *table = db->find_table(table_name);
+    Table *table = db->find_table(table_name);//取表
     if (nullptr == table) {
       LOG_WARN("no such table. db=%s, table_name=%s", db->name(), table_name);
       return RC::SCHEMA_TABLE_NOT_EXIST;
     }
 
     tables.push_back(table);
-    table_map.insert(std::pair<std::string, Table *>(table_name, table));
+    table_map.insert(std::pair<std::string, Table *>(table_name, table));//建立表名到表的映射
   }
 
   // collect query fields in `select` statement
@@ -136,13 +136,8 @@
       }
       
       const AggrOp aggretation_=relation_attr.aggregation;
-<<<<<<< HEAD
 
 
-=======
-
-
->>>>>>> 09326b5d
       query_fields.push_back(Field(table, field_meta,aggretation_));
     }
   }
