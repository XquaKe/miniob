<<<<<<< HEAD
/* Copyright (c) 2021 OceanBase and/or its affiliates. All rights reserved.
miniob is licensed under Mulan PSL v2.
You can use this software according to the terms and conditions of the Mulan PSL v2.
You may obtain a copy of Mulan PSL v2 at:
         http://license.coscl.org.cn/MulanPSL2
THIS SOFTWARE IS PROVIDED ON AN "AS IS" BASIS, WITHOUT WARRANTIES OF ANY KIND,
EITHER EXPRESS OR IMPLIED, INCLUDING BUT NOT LIMITED TO NON-INFRINGEMENT,
MERCHANTABILITY OR FIT FOR A PARTICULAR PURPOSE.
See the Mulan PSL v2 for more details. */

//
// Created by Wangyunlai on 2022/5/22.
//

#include "sql/stmt/stmt.h"
#include "common/log/log.h"
#include "sql/stmt/calc_stmt.h"
#include "sql/stmt/create_index_stmt.h"
#include "sql/stmt/create_table_stmt.h"
#include "sql/stmt/delete_stmt.h"
#include "sql/stmt/desc_table_stmt.h"
#include "sql/stmt/exit_stmt.h"
#include "sql/stmt/explain_stmt.h"
#include "sql/stmt/help_stmt.h"
#include "sql/stmt/insert_stmt.h"
#include "sql/stmt/load_data_stmt.h"
#include "sql/stmt/select_stmt.h"
#include "sql/stmt/set_variable_stmt.h"
#include "sql/stmt/show_tables_stmt.h"
#include "sql/stmt/trx_begin_stmt.h"
#include "sql/stmt/trx_end_stmt.h"
#include "sql/stmt/drop_table_stmt.h"

bool stmt_type_ddl(StmtType type)
{
  switch (type) {
    case StmtType::CREATE_TABLE:
    case StmtType::DROP_TABLE:
    case StmtType::DROP_INDEX:
    case StmtType::CREATE_INDEX: {
      return true;
    }
    default: {
      return false;
    }
  }
}
RC Stmt::create_stmt(Db *db, ParsedSqlNode &sql_node, Stmt *&stmt)
{
  stmt = nullptr;

  switch (sql_node.flag) {
    case SCF_INSERT: {
      return InsertStmt::create(db, sql_node.insertion, stmt);
    }
    case SCF_DELETE: {
      return DeleteStmt::create(db, sql_node.deletion, stmt);
    }
    case SCF_SELECT: {
      return SelectStmt::create(db, sql_node.selection, stmt);
    }

    case SCF_EXPLAIN: {
      return ExplainStmt::create(db, sql_node.explain, stmt);
    }

    case SCF_CREATE_INDEX: {
      return CreateIndexStmt::create(db, sql_node.create_index, stmt);
    }

    case SCF_CREATE_TABLE: {
      return CreateTableStmt::create(db, sql_node.create_table, stmt);
    }

    case SCF_DROP_TABLE: {
      return DropTableStmt::create(db, sql_node.drop_table, stmt);
    }

    case SCF_DESC_TABLE: {
      return DescTableStmt::create(db, sql_node.desc_table, stmt);
    }

    case SCF_HELP: {
      return HelpStmt::create(stmt);
    }

    case SCF_SHOW_TABLES: {
      return ShowTablesStmt::create(db, stmt);
    }

    case SCF_BEGIN: {
      return TrxBeginStmt::create(stmt);
    }

    case SCF_COMMIT:
    case SCF_ROLLBACK: {
      return TrxEndStmt::create(sql_node.flag, stmt);
    }

    case SCF_EXIT: {
      return ExitStmt::create(stmt);
    }

    case SCF_SET_VARIABLE: {
      return SetVariableStmt::create(sql_node.set_variable, stmt);
    }

    case SCF_LOAD_DATA: {
      return LoadDataStmt::create(db, sql_node.load_data, stmt);
    }

    case SCF_CALC: {
      return CalcStmt::create(sql_node.calc, stmt);
    }

    default: {
      LOG_INFO("Command::type %d doesn't need to create statement.", sql_node.flag);
    } break;
  }
  return RC::UNIMPLEMENTED;
}
=======
/* Copyright (c) 2021 OceanBase and/or its affiliates. All rights reserved.
miniob is licensed under Mulan PSL v2.
You can use this software according to the terms and conditions of the Mulan PSL v2.
You may obtain a copy of Mulan PSL v2 at:
         http://license.coscl.org.cn/MulanPSL2
THIS SOFTWARE IS PROVIDED ON AN "AS IS" BASIS, WITHOUT WARRANTIES OF ANY KIND,
EITHER EXPRESS OR IMPLIED, INCLUDING BUT NOT LIMITED TO NON-INFRINGEMENT,
MERCHANTABILITY OR FIT FOR A PARTICULAR PURPOSE.
See the Mulan PSL v2 for more details. */

//
// Created by Wangyunlai on 2022/5/22.
//

#include "sql/stmt/stmt.h"
#include "common/log/log.h"
#include "sql/parser/parse_defs.h"
#include "sql/stmt/calc_stmt.h"
#include "sql/stmt/create_index_stmt.h"
#include "sql/stmt/create_table_stmt.h"
#include "sql/stmt/delete_stmt.h"
#include "sql/stmt/desc_table_stmt.h"
#include "sql/stmt/drop_table_stmt.h"
#include "sql/stmt/exit_stmt.h"
#include "sql/stmt/explain_stmt.h"
#include "sql/stmt/help_stmt.h"
#include "sql/stmt/insert_stmt.h"
#include "sql/stmt/load_data_stmt.h"
#include "sql/stmt/select_stmt.h"
#include "sql/stmt/set_variable_stmt.h"
#include "sql/stmt/show_tables_stmt.h"
#include "sql/stmt/trx_begin_stmt.h"
#include "sql/stmt/trx_end_stmt.h"

bool stmt_type_ddl(StmtType type)
{
  switch (type) {
    case StmtType::CREATE_TABLE:
    case StmtType::DROP_TABLE:
    case StmtType::DROP_INDEX:
    case StmtType::CREATE_INDEX: {
      return true;
    }
    default: {
      return false;
    }
  }
}
RC Stmt::create_stmt(Db *db, ParsedSqlNode &sql_node, Stmt *&stmt)
{
  stmt = nullptr;

  switch (sql_node.flag) {
    case SCF_INSERT: {
      return InsertStmt::create(db, sql_node.insertion, stmt);
    }
    case SCF_DELETE: {
      return DeleteStmt::create(db, sql_node.deletion, stmt);
    }
    case SCF_SELECT: {
      return SelectStmt::create(db, sql_node.selection, stmt);
    }

    case SCF_EXPLAIN: {
      return ExplainStmt::create(db, sql_node.explain, stmt);
    }

    case SCF_CREATE_INDEX: {
      return CreateIndexStmt::create(db, sql_node.create_index, stmt);
    }

    case SCF_CREATE_TABLE: {
      return CreateTableStmt::create(db, sql_node.create_table, stmt);
    }

    case SCF_DROP_TABLE: {
      return DropTableStmt::create(db, sql_node.drop_table, stmt);
    }

    case SCF_DESC_TABLE: {
      return DescTableStmt::create(db, sql_node.desc_table, stmt);
    }

    case SCF_HELP: {
      return HelpStmt::create(stmt);
    }

    case SCF_SHOW_TABLES: {
      return ShowTablesStmt::create(db, stmt);
    }

    case SCF_BEGIN: {
      return TrxBeginStmt::create(stmt);
    }

    case SCF_COMMIT:
    case SCF_ROLLBACK: {
      return TrxEndStmt::create(sql_node.flag, stmt);
    }

    case SCF_EXIT: {
      return ExitStmt::create(stmt);
    }

    case SCF_SET_VARIABLE: {
      return SetVariableStmt::create(sql_node.set_variable, stmt);
    }

    case SCF_LOAD_DATA: {
      return LoadDataStmt::create(db, sql_node.load_data, stmt);
    }

    case SCF_CALC: {
      return CalcStmt::create(sql_node.calc, stmt);
    }

    default: {
      LOG_INFO("Command::type %d doesn't need to create statement.", sql_node.flag);
    } break;
  }
  return RC::UNIMPLEMENTED;
}
>>>>>>> 14983564
<|MERGE_RESOLUTION|>--- conflicted
+++ resolved
@@ -1,4 +1,3 @@
-<<<<<<< HEAD
 /* Copyright (c) 2021 OceanBase and/or its affiliates. All rights reserved.
 miniob is licensed under Mulan PSL v2.
 You can use this software according to the terms and conditions of the Mulan PSL v2.
@@ -15,11 +14,13 @@
 
 #include "sql/stmt/stmt.h"
 #include "common/log/log.h"
+#include "sql/parser/parse_defs.h"
 #include "sql/stmt/calc_stmt.h"
 #include "sql/stmt/create_index_stmt.h"
 #include "sql/stmt/create_table_stmt.h"
 #include "sql/stmt/delete_stmt.h"
 #include "sql/stmt/desc_table_stmt.h"
+#include "sql/stmt/drop_table_stmt.h"
 #include "sql/stmt/exit_stmt.h"
 #include "sql/stmt/explain_stmt.h"
 #include "sql/stmt/help_stmt.h"
@@ -119,128 +120,4 @@
     } break;
   }
   return RC::UNIMPLEMENTED;
-}
-=======
-/* Copyright (c) 2021 OceanBase and/or its affiliates. All rights reserved.
-miniob is licensed under Mulan PSL v2.
-You can use this software according to the terms and conditions of the Mulan PSL v2.
-You may obtain a copy of Mulan PSL v2 at:
-         http://license.coscl.org.cn/MulanPSL2
-THIS SOFTWARE IS PROVIDED ON AN "AS IS" BASIS, WITHOUT WARRANTIES OF ANY KIND,
-EITHER EXPRESS OR IMPLIED, INCLUDING BUT NOT LIMITED TO NON-INFRINGEMENT,
-MERCHANTABILITY OR FIT FOR A PARTICULAR PURPOSE.
-See the Mulan PSL v2 for more details. */
-
-//
-// Created by Wangyunlai on 2022/5/22.
-//
-
-#include "sql/stmt/stmt.h"
-#include "common/log/log.h"
-#include "sql/parser/parse_defs.h"
-#include "sql/stmt/calc_stmt.h"
-#include "sql/stmt/create_index_stmt.h"
-#include "sql/stmt/create_table_stmt.h"
-#include "sql/stmt/delete_stmt.h"
-#include "sql/stmt/desc_table_stmt.h"
-#include "sql/stmt/drop_table_stmt.h"
-#include "sql/stmt/exit_stmt.h"
-#include "sql/stmt/explain_stmt.h"
-#include "sql/stmt/help_stmt.h"
-#include "sql/stmt/insert_stmt.h"
-#include "sql/stmt/load_data_stmt.h"
-#include "sql/stmt/select_stmt.h"
-#include "sql/stmt/set_variable_stmt.h"
-#include "sql/stmt/show_tables_stmt.h"
-#include "sql/stmt/trx_begin_stmt.h"
-#include "sql/stmt/trx_end_stmt.h"
-
-bool stmt_type_ddl(StmtType type)
-{
-  switch (type) {
-    case StmtType::CREATE_TABLE:
-    case StmtType::DROP_TABLE:
-    case StmtType::DROP_INDEX:
-    case StmtType::CREATE_INDEX: {
-      return true;
-    }
-    default: {
-      return false;
-    }
-  }
-}
-RC Stmt::create_stmt(Db *db, ParsedSqlNode &sql_node, Stmt *&stmt)
-{
-  stmt = nullptr;
-
-  switch (sql_node.flag) {
-    case SCF_INSERT: {
-      return InsertStmt::create(db, sql_node.insertion, stmt);
-    }
-    case SCF_DELETE: {
-      return DeleteStmt::create(db, sql_node.deletion, stmt);
-    }
-    case SCF_SELECT: {
-      return SelectStmt::create(db, sql_node.selection, stmt);
-    }
-
-    case SCF_EXPLAIN: {
-      return ExplainStmt::create(db, sql_node.explain, stmt);
-    }
-
-    case SCF_CREATE_INDEX: {
-      return CreateIndexStmt::create(db, sql_node.create_index, stmt);
-    }
-
-    case SCF_CREATE_TABLE: {
-      return CreateTableStmt::create(db, sql_node.create_table, stmt);
-    }
-
-    case SCF_DROP_TABLE: {
-      return DropTableStmt::create(db, sql_node.drop_table, stmt);
-    }
-
-    case SCF_DESC_TABLE: {
-      return DescTableStmt::create(db, sql_node.desc_table, stmt);
-    }
-
-    case SCF_HELP: {
-      return HelpStmt::create(stmt);
-    }
-
-    case SCF_SHOW_TABLES: {
-      return ShowTablesStmt::create(db, stmt);
-    }
-
-    case SCF_BEGIN: {
-      return TrxBeginStmt::create(stmt);
-    }
-
-    case SCF_COMMIT:
-    case SCF_ROLLBACK: {
-      return TrxEndStmt::create(sql_node.flag, stmt);
-    }
-
-    case SCF_EXIT: {
-      return ExitStmt::create(stmt);
-    }
-
-    case SCF_SET_VARIABLE: {
-      return SetVariableStmt::create(sql_node.set_variable, stmt);
-    }
-
-    case SCF_LOAD_DATA: {
-      return LoadDataStmt::create(db, sql_node.load_data, stmt);
-    }
-
-    case SCF_CALC: {
-      return CalcStmt::create(sql_node.calc, stmt);
-    }
-
-    default: {
-      LOG_INFO("Command::type %d doesn't need to create statement.", sql_node.flag);
-    } break;
-  }
-  return RC::UNIMPLEMENTED;
-}
->>>>>>> 14983564
+}