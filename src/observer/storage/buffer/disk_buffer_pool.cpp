/* Copyright (c) 2021 Xie Meiyi(xiemeiyi@hust.edu.cn) and OceanBase and/or its affiliates. All rights reserved.
miniob is licensed under Mulan PSL v2.
You can use this software according to the terms and conditions of the Mulan PSL v2.
You may obtain a copy of Mulan PSL v2 at:
         http://license.coscl.org.cn/MulanPSL2
THIS SOFTWARE IS PROVIDED ON AN "AS IS" BASIS, WITHOUT WARRANTIES OF ANY KIND,
EITHER EXPRESS OR IMPLIED, INCLUDING BUT NOT LIMITED TO NON-INFRINGEMENT,
MERCHANTABILITY OR FIT FOR A PARTICULAR PURPOSE.
See the Mulan PSL v2 for more details. */

//
// Created by Meiyi & Longda on 2021/4/13.
//
#include <errno.h>
#include <string.h>

#include "common/io/io.h"
#include "common/lang/mutex.h"
#include "common/log/log.h"
#include "common/math/crc.h"
#include "storage/buffer/disk_buffer_pool.h"

using namespace common;
using namespace std;

static const int MEM_POOL_ITEM_NUM = 20;

////////////////////////////////////////////////////////////////////////////////

string BPFileHeader::to_string() const
{
  stringstream ss;
  ss << "pageCount:" << page_count << ", allocatedCount:" << allocated_pages;
  return ss.str();
}

////////////////////////////////////////////////////////////////////////////////

BPFrameManager::BPFrameManager(const char *name) : allocator_(name) {}

RC BPFrameManager::init(int pool_num)
{
  int ret = allocator_.init(false, pool_num);
  if (ret == 0) {
    return RC::SUCCESS;
  }
  return RC::NOMEM;
}

RC BPFrameManager::cleanup()
{
  if (frames_.count() > 0) {
    return RC::INTERNAL;
  }

  frames_.destroy();
  return RC::SUCCESS;
}

int BPFrameManager::purge_frames(int count, std::function<RC(Frame *frame)> purger)
{
  std::lock_guard<std::mutex> lock_guard(lock_);

  std::vector<Frame *> frames_can_purge;
  if (count <= 0) {
    count = 1;
  }
  frames_can_purge.reserve(count);

  auto purge_finder = [&frames_can_purge, count](const FrameId &frame_id, Frame *const frame) {
    if (frame->can_purge()) {
      frame->pin();
      frames_can_purge.push_back(frame);
      if (frames_can_purge.size() >= static_cast<size_t>(count)) {
        return false;  // false to break the progress
      }
    }
    return true;  // true continue to look up
  };

  frames_.foreach_reverse(purge_finder);
  LOG_INFO("purge frames find %ld pages total", frames_can_purge.size());

  /// 当前还在frameManager的锁内，而 purger 是一个非常耗时的操作
  /// 他需要把脏页数据刷新到磁盘上去，所以这里会极大地降低并发度
  int freed_count = 0;
  for (Frame *frame : frames_can_purge) {
    RC rc = purger(frame);
    if (RC::SUCCESS == rc) {
      free_internal(frame->frame_id(), frame);
      freed_count++;
    } else {
      frame->unpin();
      LOG_WARN("failed to purge frame. frame_id=%s, rc=%s", 
               to_string(frame->frame_id()).c_str(), strrc(rc));
    }
  }
  LOG_INFO("purge frame done. number=%d", freed_count);
  return freed_count;
}

Frame *BPFrameManager::get(int file_desc, PageNum page_num)
{
  FrameId                     frame_id(file_desc, page_num);
  std::lock_guard<std::mutex> lock_guard(lock_);
  return get_internal(frame_id);
}

Frame *BPFrameManager::get_internal(const FrameId &frame_id)
{
  Frame *frame = nullptr;
  (void)frames_.get(frame_id, frame);
  if (frame != nullptr) {
    frame->pin();
  }
  return frame;
}

Frame *BPFrameManager::alloc(int file_desc, PageNum page_num)
{
  FrameId frame_id(file_desc, page_num);

  std::lock_guard<std::mutex> lock_guard(lock_);
  Frame                      *frame = get_internal(frame_id);
  if (frame != nullptr) {
    return frame;
  }

  frame = allocator_.alloc();
  if (frame != nullptr) {
    ASSERT(
        frame->pin_count() == 0, "got an invalid frame that pin count is not 0. frame=%s", to_string(*frame).c_str());
    frame->set_page_num(page_num);
    frame->pin();
    frames_.put(frame_id, frame);
  }
  return frame;
}

RC BPFrameManager::free(int file_desc, PageNum page_num, Frame *frame)
{
  FrameId frame_id(file_desc, page_num);

  std::lock_guard<std::mutex> lock_guard(lock_);
  return free_internal(frame_id, frame);
}

RC BPFrameManager::free_internal(const FrameId &frame_id, Frame *frame)
{
  Frame                *frame_source = nullptr;
  [[maybe_unused]] bool found        = frames_.get(frame_id, frame_source);
  ASSERT(found && frame == frame_source && frame->pin_count() == 1,
      "failed to free frame. found=%d, frameId=%s, frame_source=%p, frame=%p, pinCount=%d, lbt=%s",
      found, to_string(frame_id).c_str(), frame_source, frame, frame->pin_count(), lbt());

  frame->unpin();
  frames_.remove(frame_id);
  allocator_.free(frame);
  return RC::SUCCESS;
}

std::list<Frame *> BPFrameManager::find_list(int file_desc)
{
  std::lock_guard<std::mutex> lock_guard(lock_);

  std::list<Frame *> frames;
  auto               fetcher = [&frames, file_desc](const FrameId &frame_id, Frame *const frame) -> bool {
    if (file_desc == frame_id.file_desc()) {
      frame->pin();
      frames.push_back(frame);
    }
    return true;
  };
  frames_.foreach (fetcher);
  return frames;
}

////////////////////////////////////////////////////////////////////////////////
BufferPoolIterator::BufferPoolIterator() {}
BufferPoolIterator::~BufferPoolIterator() {}
RC BufferPoolIterator::init(DiskBufferPool &bp, PageNum start_page /* = 0 */)
{
  bitmap_.init(bp.file_header_->bitmap, bp.file_header_->page_count);
  if (start_page <= 0) {
    current_page_num_ = 0;
  } else {
    current_page_num_ = start_page;
  }
  return RC::SUCCESS;
}

bool BufferPoolIterator::has_next() { return bitmap_.next_setted_bit(current_page_num_ + 1) != -1; }

PageNum BufferPoolIterator::next()
{
  PageNum next_page = bitmap_.next_setted_bit(current_page_num_ + 1);
  if (next_page != -1) {
    current_page_num_ = next_page;
  }
  return next_page;
}

RC BufferPoolIterator::reset()
{
  current_page_num_ = 0;
  return RC::SUCCESS;
}

////////////////////////////////////////////////////////////////////////////////
DiskBufferPool::DiskBufferPool(
    BufferPoolManager &bp_manager, BPFrameManager &frame_manager, DoubleWriteBuffer &dblwr_manager)
    : bp_manager_(bp_manager), frame_manager_(frame_manager), dblwr_manager_(dblwr_manager)
{}

DiskBufferPool::~DiskBufferPool()
{
  close_file();
  LOG_INFO("disk buffer pool exit");
}

RC DiskBufferPool::open_file(const char *file_name)
{
  int fd = open(file_name, O_RDWR);
  if (fd < 0) {
    LOG_ERROR("Failed to open file %s, because %s.", file_name, strerror(errno));
    return RC::IOERR_ACCESS;
  }
  LOG_INFO("Successfully open buffer pool file %s.", file_name);

  file_name_ = file_name;
  file_desc_ = fd;

  RC rc = RC::SUCCESS;
  rc    = allocate_frame(BP_HEADER_PAGE, &hdr_frame_);
  if (rc != RC::SUCCESS) {
    LOG_ERROR("failed to allocate frame for header. file name %s", file_name_.c_str());
    close(fd);
    file_desc_ = -1;
    return rc;
  }

  hdr_frame_->set_file_desc(fd);
  hdr_frame_->access();

  if ((rc = load_page(BP_HEADER_PAGE, hdr_frame_)) != RC::SUCCESS) {
    LOG_ERROR("Failed to load first page of %s, due to %s.", file_name, strerror(errno));
    purge_frame(BP_HEADER_PAGE, hdr_frame_);
    close(fd);
    file_desc_ = -1;
    return rc;
  }

  file_header_ = (BPFileHeader *)hdr_frame_->data();

  LOG_INFO("Successfully open %s. file_desc=%d, hdr_frame=%p, file header=%s",
           file_name, file_desc_, hdr_frame_, file_header_->to_string().c_str());
  return RC::SUCCESS;
}

RC DiskBufferPool::close_file()
{
  RC rc = RC::SUCCESS;
  if (file_desc_ < 0) {
    return rc;
  }

  hdr_frame_->unpin();

  // TODO: 理论上是在回放时回滚未提交事务，但目前没有undo log，因此不下刷数据page，只通过redo log回放
  rc = purge_all_pages();
  if (rc != RC::SUCCESS) {
    LOG_ERROR("failed to close %s, due to failed to purge pages. rc=%s", file_name_.c_str(), strrc(rc));
    return rc;
  }

  rc = dblwr_manager_.clear_pages(this);
  if (OB_FAIL(rc)) {
    LOG_WARN("failed to clear pages in double write buffer. filename=%s, rc=%s", file_name_.c_str(), strrc(rc));
    return rc;
  }

  disposed_pages_.clear();

  if (close(file_desc_) < 0) {
    LOG_ERROR("Failed to close fileId:%d, fileName:%s, error:%s", file_desc_, file_name_.c_str(), strerror(errno));
    return RC::IOERR_CLOSE;
  }
  LOG_INFO("Successfully close file %d:%s.", file_desc_, file_name_.c_str());
  file_desc_ = -1;

  bp_manager_.close_file(file_name_.c_str());

  return RC::SUCCESS;
}

RC DiskBufferPool::get_this_page(PageNum page_num, Frame **frame)
{
  RC rc  = RC::SUCCESS;
  *frame = nullptr;

  Frame *used_match_frame = frame_manager_.get(file_desc_, page_num);
  if (used_match_frame != nullptr) {
    used_match_frame->access();
    *frame = used_match_frame;
    return RC::SUCCESS;
  }

  std::scoped_lock lock_guard(lock_);  // 直接加了一把大锁，其实可以根据访问的页面来细化提高并行度

  // Allocate one page and load the data into this page
  Frame *allocated_frame = nullptr;
  rc                     = allocate_frame(page_num, &allocated_frame);
  if (rc != RC::SUCCESS) {
    LOG_ERROR("Failed to alloc frame %s:%d, due to failed to alloc page.", file_name_.c_str(), page_num);
    return rc;
  }

  allocated_frame->set_file_desc(file_desc_);
  // allocated_frame->pin(); // pined in manager::get
  allocated_frame->access();

  // check if the page is in double write buffer
  optional<Page> ret = dblwr_manager_.get_page(file_name_, page_num);
  if (ret != std::nullopt) {
    allocated_frame->page() = ret.value();
  } else {
    if ((rc = load_page(page_num, allocated_frame)) != RC::SUCCESS) {
      LOG_ERROR("Failed to load page %s:%d", file_name_.c_str(), page_num);
      purge_frame(page_num, allocated_frame);
      return rc;
    }
  }
  *frame = allocated_frame;
  return RC::SUCCESS;
}

RC DiskBufferPool::allocate_page(Frame **frame)
{
  RC rc = RC::SUCCESS;

  lock_.lock();

  int byte = 0, bit = 0;
  if ((file_header_->allocated_pages) < (file_header_->page_count)) {
    // There is one free page
    for (int i = 0; i < file_header_->page_count; i++) {
      byte = i / 8;
      bit  = i % 8;
      if (((file_header_->bitmap[byte]) & (1 << bit)) == 0) {
        (file_header_->allocated_pages)++;
        file_header_->bitmap[byte] |= (1 << bit);
        // TODO,  do we need clean the loaded page's data?
        hdr_frame_->mark_dirty();

        lock_.unlock();
        return get_this_page(i, frame);
      }
    }
  }

  if (file_header_->page_count >= BPFileHeader::MAX_PAGE_NUM) {
    LOG_WARN("file buffer pool is full. page count %d, max page count %d",
        file_header_->page_count, BPFileHeader::MAX_PAGE_NUM);
    lock_.unlock();
    return RC::BUFFERPOOL_NOBUF;
  }

  PageNum page_num        = file_header_->page_count;
  Frame  *allocated_frame = nullptr;
  if ((rc = allocate_frame(page_num, &allocated_frame)) != RC::SUCCESS) {
    LOG_ERROR("Failed to allocate frame %s, due to no free page.", file_name_.c_str());
    lock_.unlock();
    return rc;
  }

  LOG_INFO("allocate new page. file=%s, pageNum=%d, pin=%d",
           file_name_.c_str(), page_num, allocated_frame->pin_count());

  file_header_->allocated_pages++;
  file_header_->page_count++;

  byte = page_num / 8;
  bit  = page_num % 8;
  file_header_->bitmap[byte] |= (1 << bit);
  hdr_frame_->mark_dirty();

  allocated_frame->set_file_desc(file_desc_);
  allocated_frame->access();
  allocated_frame->clear_page();
  allocated_frame->set_page_num(file_header_->page_count - 1);

  // Use flush operation to extension file
  if ((rc = flush_page_internal(*allocated_frame)) != RC::SUCCESS) {
    LOG_WARN("Failed to alloc page %s , due to failed to extend one page.", file_name_.c_str());
    // skip return false, delay flush the extended page
    // return tmp;
  }

  lock_.unlock();

  *frame = allocated_frame;
  return RC::SUCCESS;
}

RC DiskBufferPool::dispose_page(PageNum page_num)
{
  std::scoped_lock lock_guard(lock_);
  Frame           *used_frame = frame_manager_.get(file_desc_, page_num);
  if (used_frame != nullptr) {
    ASSERT("the page try to dispose is in use. frame:%s", to_string(*used_frame).c_str());
    frame_manager_.free(file_desc_, page_num, used_frame);
  } else {
    LOG_WARN("failed to fetch the page while disposing it. pageNum=%d", page_num);
    return RC::NOTFOUND;
  }

  hdr_frame_->mark_dirty();
  file_header_->allocated_pages--;
  char tmp = 1 << (page_num % 8);
  file_header_->bitmap[page_num / 8] &= ~tmp;
  return RC::SUCCESS;
}

RC DiskBufferPool::unpin_page(Frame *frame)
{
  frame->unpin();
  return RC::SUCCESS;
}

RC DiskBufferPool::purge_frame(PageNum page_num, Frame *buf)
{
  if (buf->pin_count() != 1) {
    LOG_INFO("Begin to free page %d of %d(file id), but it's pin count > 1:%d.",
        buf->page_num(), buf->file_desc(), buf->pin_count());
    return RC::LOCKED_UNLOCK;
  }

  if (buf->dirty()) {
    RC rc = flush_page_internal(*buf);
    if (rc != RC::SUCCESS) {
      LOG_WARN("Failed to flush page %d of %d(file desc) during purge page.", buf->page_num(), buf->file_desc());
      return rc;
    }
  }

  LOG_DEBUG("Successfully purge frame =%p, page %d of %d(file desc)", buf, buf->page_num(), buf->file_desc());
  frame_manager_.free(file_desc_, page_num, buf);
  return RC::SUCCESS;
}

RC DiskBufferPool::purge_page(PageNum page_num)
{
  std::scoped_lock lock_guard(lock_);
  Frame           *used_frame = frame_manager_.get(file_desc_, page_num);
  if (used_frame != nullptr) {
    return purge_frame(page_num, used_frame);
  }

  return RC::SUCCESS;
}

RC DiskBufferPool::purge_all_pages()
{
  std::list<Frame *> used = frame_manager_.find_list(file_desc_);

  std::scoped_lock lock_guard(lock_);
  for (std::list<Frame *>::iterator it = used.begin(); it != used.end(); ++it) {
    Frame *frame = *it;

    purge_frame(frame->page_num(), frame);
  }
  return RC::SUCCESS;
}

RC DiskBufferPool::check_all_pages_unpinned()
{
  std::list<Frame *> frames = frame_manager_.find_list(file_desc_);

  std::scoped_lock lock_guard(lock_);
  for (Frame *frame : frames) {
    frame->unpin();
    if (frame->page_num() == BP_HEADER_PAGE && frame->pin_count() > 1) {
      LOG_WARN("This page has been pinned. file desc=%d, pageNum:%d, pin count=%d",
          file_desc_, frame->page_num(), frame->pin_count());
    } else if (frame->page_num() != BP_HEADER_PAGE && frame->pin_count() > 0) {
      LOG_WARN("This page has been pinned. file desc=%d, pageNum:%d, pin count=%d",
          file_desc_, frame->page_num(), frame->pin_count());
    }
  }
  LOG_INFO("all pages have been checked of file desc %d", file_desc_);
  return RC::SUCCESS;
}

RC DiskBufferPool::flush_page(Frame &frame)
{
  std::scoped_lock lock_guard(lock_);
  return flush_page_internal(frame);
}

RC DiskBufferPool::flush_page_internal(Frame &frame)
{
  // The better way is use mmap the block into memory,
  // so it is easier to flush data to file.

  frame.set_check_sum(crc32(frame.page().data, BP_PAGE_DATA_SIZE));
  Page &page = frame.page();

  RC rc = dblwr_manager_.add_page(file_name_, page);
  if (rc != RC::SUCCESS) {
    return rc;
  }

  frame.clear_dirty();
  LOG_DEBUG("Flush block. file desc=%d, pageNum=%d, pin count=%d", file_desc_, page.page_num, frame.pin_count());

  return RC::SUCCESS;
}

RC DiskBufferPool::flush_all_pages()
{
  std::list<Frame *> used = frame_manager_.find_list(file_desc_);
  for (Frame *frame : used) {
    RC rc = flush_page(*frame);
    if (rc != RC::SUCCESS) {
      LOG_WARN("failed to flush all pages");
      return rc;
    }
  }
  return RC::SUCCESS;
}

RC DiskBufferPool::recover_page(PageNum page_num)
{
  int byte = 0, bit = 0;
  byte = page_num / 8;
  bit  = page_num % 8;

  std::scoped_lock lock_guard(lock_);
  if (!(file_header_->bitmap[byte] & (1 << bit))) {
    file_header_->bitmap[byte] |= (1 << bit);
    file_header_->allocated_pages++;
    file_header_->page_count++;
    hdr_frame_->mark_dirty();
  }
  return RC::SUCCESS;
}

RC DiskBufferPool::write_page(Page &page)
{
  scoped_lock lock_guard(wr_lock_);
  int64_t     offset = ((int64_t)page.page_num) * sizeof(Page);
  if (lseek(file_desc_, offset, SEEK_SET) == -1) {
    LOG_ERROR("Failed to write page %lld of %d due to failed to seek %s.", offset, file_desc_, strerror(errno));
    return RC::IOERR_SEEK;
  }

  if (writen(file_desc_, &page, sizeof(Page)) != 0) {
    LOG_ERROR("Failed to write page %lld of %d due to %s.", offset, file_desc_, strerror(errno));
    return RC::IOERR_WRITE;
  }

  return RC::SUCCESS;
}

RC DiskBufferPool::open_file_for_dwb(const char *file_name)
{
  int fd = open(file_name, O_RDWR);
  if (fd < 0) {
    LOG_ERROR("Failed to open file %s, because %s.", file_name, strerror(errno));
    return RC::IOERR_ACCESS;
  }
  LOG_INFO("Successfully open buffer pool file %s.", file_name);

  file_name_ = file_name;
  file_desc_ = fd;

  return RC::SUCCESS;
}

RC DiskBufferPool::close_file_for_dwb()
{
  file_desc_ = -1;
  return RC::SUCCESS;
}

RC DiskBufferPool::allocate_frame(PageNum page_num, Frame **buffer)
{
  auto purger = [this](Frame *frame) {
    if (!frame->dirty()) {
      return RC::SUCCESS;
    }

    RC rc = RC::SUCCESS;
    if (frame->file_desc() == file_desc_) {
      rc = this->flush_page_internal(*frame);
    } else {
      rc = bp_manager_.flush_page(*frame);
    }

    if (rc != RC::SUCCESS) {
      LOG_ERROR("Failed to aclloc block due to failed to flush old block. rc=%s", strrc(rc));
    }
    return rc;
  };

  while (true) {
    Frame *frame = frame_manager_.alloc(file_desc_, page_num);
    if (frame != nullptr) {
      *buffer = frame;
      return RC::SUCCESS;
    }

    LOG_TRACE("frames are all allocated, so we should purge some frames to get one free frame");
    (void)frame_manager_.purge_frames(1 /*count*/, purger);
  }
  return RC::BUFFERPOOL_NOBUF;
}

RC DiskBufferPool::check_page_num(PageNum page_num)
{
  if (page_num >= file_header_->page_count) {
    LOG_ERROR("Invalid pageNum:%d, file's name:%s", page_num, file_name_.c_str());
    return RC::BUFFERPOOL_INVALID_PAGE_NUM;
  }
  if ((file_header_->bitmap[page_num / 8] & (1 << (page_num % 8))) == 0) {
    LOG_ERROR("Invalid pageNum:%d, file's name:%s", page_num, file_name_.c_str());
    return RC::BUFFERPOOL_INVALID_PAGE_NUM;
  }
  return RC::SUCCESS;
}

RC DiskBufferPool::load_page(PageNum page_num, Frame *frame)
{
  std::scoped_lock lock_guard(wr_lock_);
  int64_t          offset = ((int64_t)page_num) * BP_PAGE_SIZE;
  if (lseek(file_desc_, offset, SEEK_SET) == -1) {
    LOG_ERROR("Failed to load page %s:%d, due to failed to lseek:%s.", file_name_.c_str(), page_num, strerror(errno));

    return RC::IOERR_SEEK;
  }

  Page &page = frame->page();
  int   ret  = readn(file_desc_, &page, BP_PAGE_SIZE);
  if (ret != 0) {
    LOG_ERROR("Failed to load page %s, file_desc:%d, page num:%d, due to failed to read data:%s, ret=%d, page count=%d",
              file_name_.c_str(), file_desc_, page_num, strerror(errno), ret, file_header_->allocated_pages);
    return RC::IOERR_READ;
  }
  return RC::SUCCESS;
}

int DiskBufferPool::file_desc() const { return file_desc_; }

////////////////////////////////////////////////////////////////////////////////
BufferPoolManager::BufferPoolManager(int memory_size /* = 0 */)
{
  if (memory_size <= 0) {
    memory_size = MEM_POOL_ITEM_NUM * DEFAULT_ITEM_NUM_PER_POOL * BP_PAGE_SIZE;
  }
  const int pool_num = std::max(memory_size / BP_PAGE_SIZE / DEFAULT_ITEM_NUM_PER_POOL, 1);
  frame_manager_.init(pool_num);
  dblwr_buffer_ = new DoubleWriteBuffer(*this);
  LOG_INFO("buffer pool manager init with memory size %d, page num: %d, pool num: %d",
           memory_size, pool_num * DEFAULT_ITEM_NUM_PER_POOL, pool_num);
}

BufferPoolManager::~BufferPoolManager()
{
  std::unordered_map<std::string, DiskBufferPool *> tmp_bps;
  tmp_bps.swap(buffer_pools_);

  for (auto &iter : tmp_bps) {
    delete iter.second;
  }

  delete dblwr_buffer_;
}

RC BufferPoolManager::create_file(const char *file_name)
{
  int fd = open(file_name, O_RDWR | O_CREAT | O_EXCL, S_IREAD | S_IWRITE);
  if (fd < 0) {
    LOG_ERROR("Failed to create %s, due to %s.", file_name, strerror(errno));
    return RC::SCHEMA_DB_EXIST;
  }

  close(fd);

  /**
   * Here don't care about the failure
   */
  fd = open(file_name, O_RDWR);
  if (fd < 0) {
    LOG_ERROR("Failed to open for readwrite %s, due to %s.", file_name, strerror(errno));
    return RC::IOERR_ACCESS;
  }

  Page page;
  memset(&page, 0, BP_PAGE_SIZE);

  BPFileHeader *file_header    = (BPFileHeader *)page.data;
  file_header->allocated_pages = 1;
  file_header->page_count      = 1;

  char *bitmap = file_header->bitmap;
  bitmap[0] |= 0x01;
  if (lseek(fd, 0, SEEK_SET) == -1) {
    LOG_ERROR("Failed to seek file %s to position 0, due to %s .", file_name, strerror(errno));
    close(fd);
    return RC::IOERR_SEEK;
  }

  if (writen(fd, (char *)&page, BP_PAGE_SIZE) != 0) {
    LOG_ERROR("Failed to write header to file %s, due to %s.", file_name, strerror(errno));
    close(fd);
    return RC::IOERR_WRITE;
  }

  close(fd);
  LOG_INFO("Successfully create %s.", file_name);
  return RC::SUCCESS;
}

RC BufferPoolManager::open_file(const char *_file_name, DiskBufferPool *&_bp)
{
  std::string file_name(_file_name);

  std::scoped_lock lock_guard(lock_);
  if (buffer_pools_.find(file_name) != buffer_pools_.end()) {
    LOG_WARN("file already opened. file name=%s", _file_name);
    return RC::BUFFERPOOL_OPEN;
  }

  DiskBufferPool *bp = new DiskBufferPool(*this, frame_manager_, *dblwr_buffer_);
  RC              rc = bp->open_file(_file_name);
  if (rc != RC::SUCCESS) {
    LOG_WARN("failed to open file name");
    delete bp;
    return rc;
  }

  buffer_pools_.insert(std::pair<std::string, DiskBufferPool *>(file_name, bp));
  fd_buffer_pools_.insert(std::pair<int, DiskBufferPool *>(bp->file_desc(), bp));
  LOG_DEBUG("insert buffer pool into fd buffer pools. fd=%d, bp=%p, lbt=%s", bp->file_desc(), bp, lbt());
  _bp = bp;
  return RC::SUCCESS;
}

RC BufferPoolManager::close_file(const char *_file_name)
{
  std::string file_name(_file_name);

  lock_.lock();

  auto iter = buffer_pools_.find(file_name);
  if (iter == buffer_pools_.end()) {
    LOG_TRACE("file has not opened: %s", _file_name);
    lock_.unlock();
    return RC::INTERNAL;
  }

  int fd = iter->second->file_desc();
  if (0 == fd_buffer_pools_.erase(fd)) {
    int count = 0;
    for (auto fd_iter = fd_buffer_pools_.begin(); fd_iter != fd_buffer_pools_.end(); ++fd_iter) {
      if (fd_iter->second == iter->second) {
        fd_buffer_pools_.erase(fd_iter);
        count = 1;
        break;
      }
    }
    ASSERT(count == 1, "the buffer pool was not erased from fd buffer pools.");
  }

  DiskBufferPool *bp = iter->second;
  buffer_pools_.erase(iter);
  lock_.unlock();

  delete bp;
  return RC::SUCCESS;
}

RC BufferPoolManager::flush_page(Frame &frame)
{
  int fd = frame.file_desc();

  std::scoped_lock lock_guard(lock_);
  auto             iter = fd_buffer_pools_.find(fd);
  if (iter == fd_buffer_pools_.end()) {
    LOG_WARN("unknown buffer pool of fd %d", fd);
    return RC::INTERNAL;
  }

  DiskBufferPool *bp = iter->second;
  return bp->flush_page(frame);
}

DiskBufferPool *BufferPoolManager::get_disk_buffer(const char *file_name)
{
  scoped_lock lock_guard(lock_);

  auto iter = buffer_pools_.find(file_name);
  if (iter != buffer_pools_.end()) {
    return iter->second;
  }

  return nullptr;
}

static BufferPoolManager *default_bpm = nullptr;
void                      BufferPoolManager::set_instance(BufferPoolManager *bpm)
{
  if (default_bpm != nullptr && bpm != nullptr) {
    LOG_ERROR("default buffer pool manager has been setted");
    abort();
  }
  default_bpm = bpm;
}
BufferPoolManager &BufferPoolManager::instance() { return *default_bpm; }

DoubleWriteBuffer::DoubleWriteBuffer(BufferPoolManager &bp_manager) : bp_manager_(bp_manager) { open_file(); }

DoubleWriteBuffer::~DoubleWriteBuffer()
{
  for (auto &pair : dblwr_pages_) {
    delete pair.second;
  }
  close(file_desc_);
}

RC DoubleWriteBuffer::open_file()
{
  int fd = open(DBLWR_FILE_NAME, O_CREAT | O_RDWR, 0644);
  if (fd < 0) {
    LOG_ERROR("Failed to open or creat %s, due to %s.", DBLWR_FILE_NAME, strerror(errno));
    return RC::SCHEMA_DB_EXIST;
  }

  file_desc_ = fd;
  return RC::SUCCESS;
}

RC DoubleWriteBuffer::flush_page()
{
  sync();

<<<<<<< HEAD
  for (const auto &pair : dblwr_pages_) {
    RC rc = write_page(pair.second);
=======
  buffers_.clear();
  for (const auto &page : dblwr_pages_) {
    const char *file_name = page->get_file_name();

    RC rc = get_disk_buffer(file_name);
    if (rc != RC::SUCCESS) {
      LOG_ERROR("failed to get disk buffer");
      return rc;
    }
  }

  for (const auto &page : dblwr_pages_) {
    RC rc = write_page(page);
>>>>>>> 2b9e45c0
    if (rc != RC::SUCCESS) {
      return rc;
    }
    delete pair.second;
  }

  clear_buffer();

  dblwr_pages_.clear();
<<<<<<< HEAD
  buffer_to_delete.clear();
=======
  pages_.clear();
>>>>>>> 2b9e45c0

  return RC::SUCCESS;
}

RC DoubleWriteBuffer::add_page(const std::string &file_name, Page &page)
{
  std::scoped_lock lock_guard(lock_);

  DoubleWritePageKey key{file_name, page.page_num};
  auto iter = dblwr_pages_.find(key);
  if (iter != dblwr_pages_.end()) {
    iter->second->get_page() = page;
    return RC::SUCCESS;
  }

  if (dblwr_pages_.size() >= DBLWR_BUFFER_MAX_SIZE) {
    RC rc = flush_page();
    if (rc != RC::SUCCESS) {
      LOG_ERROR("Failed to flush pages in double write buffer");
      return rc;
    }
  }

  int64_t          page_cnt   = dblwr_pages_.size();
  DoubleWritePage *dblwr_page = new DoubleWritePage((int)dblwr_pages_.size(), file_name, page);
  dblwr_pages_.insert(std::pair<DoubleWritePageKey, DoubleWritePage *>(key, dblwr_page));

  if (page_cnt + 1 > max_page_cnt_) {
    max_page_cnt_ = page_cnt + 1;
    if (lseek(file_desc_, 0, SEEK_SET) == -1) {
      LOG_ERROR("Failed to add page header due to failed to seek %s.", strerror(errno));
      return RC::IOERR_SEEK;
    }

    if (writen(file_desc_, &max_page_cnt_, sizeof(int)) != 0) {
      LOG_ERROR("Failed to add page header due to %s.", strerror(errno));
      return RC::IOERR_WRITE;
    }
  }

  int64_t offset = page_cnt * DW_PAGE_SIZE + sizeof(int);
  if (lseek(file_desc_, offset, SEEK_SET) == -1) {
    LOG_ERROR("Failed to add page %lld of %d due to failed to seek %s.", offset, file_desc_, strerror(errno));
    return RC::IOERR_SEEK;
  }

  if (writen(file_desc_, dblwr_page, DW_PAGE_SIZE) != 0) {
    LOG_ERROR("Failed to add page %lld of %d due to %s.", offset, file_desc_, strerror(errno));
    return RC::IOERR_WRITE;
  }

  return RC::SUCCESS;
}

RC DoubleWriteBuffer::clear_pages(DiskBufferPool *buffer_pool)
{
  vector<DoubleWritePage *> spec_pages;
  
  auto remove_pred = [&spec_pages, buffer_pool](const pair<DoubleWritePageKey, DoubleWritePage *> &pair) {
    DoubleWritePage *dbl_page = pair.second;
    if (0 == strcmp(buffer_pool->filename(), dbl_page->get_file_name())) {
      spec_pages.push_back(dbl_page);
      return true;
    }
    return false;
  };

  lock_.lock();
  erase_if(dblwr_pages_, remove_pred);
  lock_.unlock();

  LOG_INFO("clear pages in double write buffer. file name=%s, page count=%d",
           buffer_pool->filename(), spec_pages.size());

  RC rc = RC::SUCCESS;
  for (DoubleWritePage *dbl_page : spec_pages) {
    rc = buffer_pool->write_page(dbl_page->get_page());
    if (OB_FAIL(rc)) {
      LOG_WARN("Failed to write page %s:%d to disk buffer pool. rc=%s",
               buffer_pool->filename(), dbl_page->get_page().page_num, strrc(rc));
      break;
    }
  }

  ranges::for_each(spec_pages, [](DoubleWritePage *dbl_page) { delete dbl_page; });

  return RC::SUCCESS;
}

RC DoubleWriteBuffer::write_page(DoubleWritePage *dblwr_page)
{
  DiskBufferPool *disk_buffer = bp_manager_.get_disk_buffer(dblwr_page->get_file_name());
  ASSERT(disk_buffer != nullptr, "failed to get disk buffer pool of %s", dblwr_page->get_file_name());

  return disk_buffer->write_page(dblwr_page->get_page());
}

RC DoubleWriteBuffer::get_disk_buffer(const char *file_name)
{
  if (buffers_.count(file_name) != 0) {
    return RC::SUCCESS;
  }

  DiskBufferPool *disk_buffer = nullptr;
  bp_manager_.get_disk_buffer(file_name, &disk_buffer);

  /**
   * 如果bpm中没有对应的DiskBufferPool，就创建一个新的DiskBufferPool。
   * 调用bpm中open_file时，需要申请一个新的frame，而如果此时frame manager已满，需要purge page，会导致无限循环
   */
  if (disk_buffer == nullptr) {
    disk_buffer = new DiskBufferPool(bp_manager_, bp_manager_.get_frame_manager(), *this);
    RC rc       = disk_buffer->open_file_for_dwb(file_name);
    if (rc != RC::SUCCESS) {
      LOG_ERROR("failed to open file for dwb");
      return rc;
    }
    buffer_to_delete.push_back(disk_buffer);
  }
  buffers_[file_name] = disk_buffer;

  return RC::SUCCESS;
}

RC DoubleWriteBuffer::recover()
{
  scoped_lock lock_guard(lock_);

  int page_cnt = 0;
  if (lseek(file_desc_, 0, SEEK_SET) == -1) {
    LOG_ERROR("Failed to load page header, due to failed to lseek:%s.", strerror(errno));
    return RC::IOERR_SEEK;
  }

  int ret = readn(file_desc_, &page_cnt, sizeof(int));
  if (ret != 0 && ret != -1) {
    LOG_ERROR("Failed to load page header, file_desc:%d, due to failed to read data:%s, ret=%d",
                file_desc_, strerror(errno), ret);
    return RC::IOERR_READ;
  }

  for (int page_num = 0; page_num < page_cnt; page_num++) {
    int64_t offset = ((int64_t)page_num) * DW_PAGE_SIZE + sizeof(int);

    if (lseek(file_desc_, offset, SEEK_SET) == -1) {
      LOG_ERROR("Failed to load page %d, due to failed to lseek:%s.", page_num, strerror(errno));
      return RC::IOERR_SEEK;
    }

    auto  dblwr_page = new DoubleWritePage();
    Page &page       = dblwr_page->get_page();
    page.check_sum   = (CheckSum)-1;

    ret = readn(file_desc_, &dblwr_page, DW_PAGE_SIZE);
    if (ret != 0) {
      LOG_ERROR("Failed to load page, file_desc:%d, page num:%d, due to failed to read data:%s, ret=%d, page count=%d",
                file_desc_, page_num, strerror(errno), ret, page_num);
      delete dblwr_page;
      return RC::IOERR_READ;
    }

    if (crc32(page.data, BP_PAGE_DATA_SIZE) == page.check_sum) {
      RC rc = get_disk_buffer(dblwr_page->get_file_name());
      if (rc != RC::SUCCESS) {
        clear_buffer();
        delete dblwr_page;
        return rc;
      }

      rc = write_page(dblwr_page);
      if (rc != RC::SUCCESS) {
        clear_buffer();
        delete dblwr_page;
        return rc;
      }
    }

    delete dblwr_page;
  }

  clear_buffer();

  return RC::SUCCESS;
}

void DoubleWriteBuffer::clear_buffer()
{
  for (const auto &buffer : buffer_to_delete) {
    buffer->close_file_for_dwb();
    delete buffer;
  }

  buffers_.clear();
  buffer_to_delete.clear();
}

std::optional<Page> DoubleWriteBuffer::get_page(const std::string &file_name, PageNum &page_num)
{
  std::scoped_lock lock_guard(lock_);

  DoubleWritePageKey key{file_name, page_num};
  auto iter = dblwr_pages_.find(key);
  if (iter != dblwr_pages_.end()) {
    return make_optional<Page>(iter->second->get_page());
  }

  return std::nullopt;
}<|MERGE_RESOLUTION|>--- conflicted
+++ resolved
@@ -844,24 +844,8 @@
 {
   sync();
 
-<<<<<<< HEAD
   for (const auto &pair : dblwr_pages_) {
     RC rc = write_page(pair.second);
-=======
-  buffers_.clear();
-  for (const auto &page : dblwr_pages_) {
-    const char *file_name = page->get_file_name();
-
-    RC rc = get_disk_buffer(file_name);
-    if (rc != RC::SUCCESS) {
-      LOG_ERROR("failed to get disk buffer");
-      return rc;
-    }
-  }
-
-  for (const auto &page : dblwr_pages_) {
-    RC rc = write_page(page);
->>>>>>> 2b9e45c0
     if (rc != RC::SUCCESS) {
       return rc;
     }
@@ -871,11 +855,7 @@
   clear_buffer();
 
   dblwr_pages_.clear();
-<<<<<<< HEAD
   buffer_to_delete.clear();
-=======
-  pages_.clear();
->>>>>>> 2b9e45c0
 
   return RC::SUCCESS;
 }
