--- conflicted
+++ resolved
@@ -211,14 +211,9 @@
 }
 
 ////////////////////////////////////////////////////////////////////////////////
-<<<<<<< HEAD
-DiskBufferPool::DiskBufferPool(BufferPoolManager &bp_manager, BPFrameManager &frame_manager, LogHandler &log_handler)
-    : bp_manager_(bp_manager), frame_manager_(frame_manager), log_handler_(*this, log_handler)
-=======
 DiskBufferPool::DiskBufferPool(
-    BufferPoolManager &bp_manager, BPFrameManager &frame_manager, DoubleWriteBuffer &dblwr_manager)
-    : bp_manager_(bp_manager), frame_manager_(frame_manager), dblwr_manager_(dblwr_manager)
->>>>>>> 6ac17fe2
+    BufferPoolManager &bp_manager, BPFrameManager &frame_manager, DoubleWriteBuffer &dblwr_manager, LogHandler &log_handler)
+    : bp_manager_(bp_manager), frame_manager_(frame_manager), dblwr_manager_(dblwr_manager), log_handler_(*this, log_handler)
 {}
 
 DiskBufferPool::~DiskBufferPool()
@@ -545,23 +540,14 @@
   // The better way is use mmap the block into memory,
   // so it is easier to flush data to file.
 
-<<<<<<< HEAD
   RC rc = log_handler_.flush_page(frame.page());
   if (OB_FAIL(rc)) {
     LOG_ERROR("Failed to log flush page %d, rc=%s", frame.page_num(), strrc(rc));
     // ignore error handle
   }
 
-  Page   &page   = frame.page();
-  int64_t offset = ((int64_t)frame.page_num()) * sizeof(Page);
-  if (lseek(file_desc_, offset, SEEK_SET) == offset - 1) {
-    LOG_ERROR("Failed to flush page %lld of %d due to failed to seek %s.", offset, file_desc_, strerror(errno));
-    return RC::IOERR_SEEK;
-  }
-=======
   frame.set_check_sum(crc32(frame.page().data, BP_PAGE_DATA_SIZE));
   Page &page = frame.page();
->>>>>>> 6ac17fe2
 
   RC rc = dblwr_manager_.add_page(file_name_, page);
   if (rc != RC::SUCCESS) {
@@ -604,7 +590,44 @@
   return RC::SUCCESS;
 }
 
-<<<<<<< HEAD
+RC DiskBufferPool::write_page(Page &page)
+{
+  scoped_lock lock_guard(wr_lock_);
+  int64_t     offset = ((int64_t)page.page_num) * sizeof(Page);
+  if (lseek(file_desc_, offset, SEEK_SET) == -1) {
+    LOG_ERROR("Failed to write page %lld of %d due to failed to seek %s.", offset, file_desc_, strerror(errno));
+    return RC::IOERR_SEEK;
+  }
+
+  if (writen(file_desc_, &page, sizeof(Page)) != 0) {
+    LOG_ERROR("Failed to write page %lld of %d due to %s.", offset, file_desc_, strerror(errno));
+    return RC::IOERR_WRITE;
+  }
+
+  return RC::SUCCESS;
+}
+
+RC DiskBufferPool::open_file_for_dwb(const char *file_name)
+{
+  int fd = open(file_name, O_RDWR);
+  if (fd < 0) {
+    LOG_ERROR("Failed to open file %s, because %s.", file_name, strerror(errno));
+    return RC::IOERR_ACCESS;
+  }
+  LOG_INFO("Successfully open buffer pool file %s.", file_name);
+
+  file_name_ = file_name;
+  file_desc_ = fd;
+
+  return RC::SUCCESS;
+}
+
+RC DiskBufferPool::close_file_for_dwb()
+{
+  file_desc_ = -1;
+  return RC::SUCCESS;
+}
+
 RC DiskBufferPool::redo_allocate_page(LSN lsn, PageNum page_num)
 {
   if (hdr_frame_->lsn() >= lsn) {
@@ -672,43 +695,6 @@
   hdr_frame_->set_lsn(lsn);
   hdr_frame_->mark_dirty();
   LOG_TRACE("[redo] deallocate page. file=%s, pageNum=%d", file_name_.c_str(), page_num);
-=======
-RC DiskBufferPool::write_page(Page &page)
-{
-  scoped_lock lock_guard(wr_lock_);
-  int64_t     offset = ((int64_t)page.page_num) * sizeof(Page);
-  if (lseek(file_desc_, offset, SEEK_SET) == -1) {
-    LOG_ERROR("Failed to write page %lld of %d due to failed to seek %s.", offset, file_desc_, strerror(errno));
-    return RC::IOERR_SEEK;
-  }
-
-  if (writen(file_desc_, &page, sizeof(Page)) != 0) {
-    LOG_ERROR("Failed to write page %lld of %d due to %s.", offset, file_desc_, strerror(errno));
-    return RC::IOERR_WRITE;
-  }
-
-  return RC::SUCCESS;
-}
-
-RC DiskBufferPool::open_file_for_dwb(const char *file_name)
-{
-  int fd = open(file_name, O_RDWR);
-  if (fd < 0) {
-    LOG_ERROR("Failed to open file %s, because %s.", file_name, strerror(errno));
-    return RC::IOERR_ACCESS;
-  }
-  LOG_INFO("Successfully open buffer pool file %s.", file_name);
-
-  file_name_ = file_name;
-  file_desc_ = fd;
-
-  return RC::SUCCESS;
-}
-
-RC DiskBufferPool::close_file_for_dwb()
-{
-  file_desc_ = -1;
->>>>>>> 6ac17fe2
   return RC::SUCCESS;
 }
 
@@ -867,11 +853,7 @@
     return RC::BUFFERPOOL_OPEN;
   }
 
-<<<<<<< HEAD
-  DiskBufferPool *bp = new DiskBufferPool(*this, frame_manager_, log_handler);
-=======
-  DiskBufferPool *bp = new DiskBufferPool(*this, frame_manager_, *dblwr_buffer_);
->>>>>>> 6ac17fe2
+  DiskBufferPool *bp = new DiskBufferPool(*this, frame_manager_, *dblwr_buffer_, log_handler);
   RC              rc = bp->open_file(_file_name);
   if (rc != RC::SUCCESS) {
     LOG_WARN("failed to open file name");
@@ -928,9 +910,6 @@
   return bp->flush_page(frame);
 }
 
-<<<<<<< HEAD
-RC BufferPoolManager::get_buffer_pool(int32_t id, DiskBufferPool *&bp)
-=======
 RC BufferPoolManager::get_disk_buffer(const char *file_name, DiskBufferPool **buf)
 {
 
@@ -941,9 +920,17 @@
   return RC::SUCCESS;
 }
 
-static BufferPoolManager *default_bpm = nullptr;
-void                      BufferPoolManager::set_instance(BufferPoolManager *bpm)
->>>>>>> 6ac17fe2
+RC BufferPoolManager::get_disk_buffer(const char *file_name, DiskBufferPool **buf)
+{
+
+  if (buffer_pools_.count(file_name) != 0) {
+    *buf = buffer_pools_[file_name];
+  }
+
+  return RC::SUCCESS;
+}
+
+RC BufferPoolManager::get_buffer_pool(int32_t id, DiskBufferPool *&bp)
 {
   std::scoped_lock lock_guard(lock_);
 
@@ -952,11 +939,6 @@
     LOG_WARN("unknown buffer pool of id %d", id);
     return RC::INTERNAL;
   }
-<<<<<<< HEAD
-
-  bp = iter->second;
-  return RC::SUCCESS;
-=======
   default_bpm = bpm;
 }
 BufferPoolManager &BufferPoolManager::instance() { return *default_bpm; }
@@ -1180,5 +1162,4 @@
   }
 
   return std::nullopt;
->>>>>>> 6ac17fe2
 }