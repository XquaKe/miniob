/* Copyright (c) 2021 OceanBase and/or its affiliates. All rights reserved.
miniob is licensed under Mulan PSL v2.
You can use this software according to the terms and conditions of the Mulan PSL v2.
You may obtain a copy of Mulan PSL v2 at:
         http://license.coscl.org.cn/MulanPSL2
THIS SOFTWARE IS PROVIDED ON AN "AS IS" BASIS, WITHOUT WARRANTIES OF ANY KIND,
EITHER EXPRESS OR IMPLIED, INCLUDING BUT NOT LIMITED TO NON-INFRINGEMENT,
MERCHANTABILITY OR FIT FOR A PARTICULAR PURPOSE.
See the Mulan PSL v2 for more details. */

//
// Created by Wangyunlai on 2023/03/07.
//

#pragma once

#include "common/types.h"
#include <stdint.h>

using TrxID = int32_t;

static constexpr int BP_INVALID_PAGE_NUM = -1;

static constexpr PageNum BP_HEADER_PAGE = 0;

static constexpr const int BP_PAGE_SIZE      = (1 << 13);
<<<<<<< HEAD
static constexpr const int BP_PAGE_DATA_SIZE = (BP_PAGE_SIZE - sizeof(LSN));
=======
static constexpr const int BP_PAGE_DATA_SIZE = (BP_PAGE_SIZE - sizeof(PageNum) - sizeof(LSN) - sizeof(CheckSum));
>>>>>>> 6ac17fe2

/**
 * @brief 表示一个页面，可能放在内存或磁盘上
 * @ingroup BufferPool
 */
struct Page
{
<<<<<<< HEAD
  LSN     lsn;
  char    data[BP_PAGE_DATA_SIZE];
=======
  PageNum  page_num;
  LSN      lsn;
  CheckSum check_sum;
  char     data[BP_PAGE_DATA_SIZE];
>>>>>>> 6ac17fe2
};<|MERGE_RESOLUTION|>--- conflicted
+++ resolved
@@ -24,11 +24,7 @@
 static constexpr PageNum BP_HEADER_PAGE = 0;
 
 static constexpr const int BP_PAGE_SIZE      = (1 << 13);
-<<<<<<< HEAD
-static constexpr const int BP_PAGE_DATA_SIZE = (BP_PAGE_SIZE - sizeof(LSN));
-=======
 static constexpr const int BP_PAGE_DATA_SIZE = (BP_PAGE_SIZE - sizeof(PageNum) - sizeof(LSN) - sizeof(CheckSum));
->>>>>>> 6ac17fe2
 
 /**
  * @brief 表示一个页面，可能放在内存或磁盘上
@@ -36,13 +32,7 @@
  */
 struct Page
 {
-<<<<<<< HEAD
-  LSN     lsn;
-  char    data[BP_PAGE_DATA_SIZE];
-=======
-  PageNum  page_num;
   LSN      lsn;
   CheckSum check_sum;
   char     data[BP_PAGE_DATA_SIZE];
->>>>>>> 6ac17fe2
 };