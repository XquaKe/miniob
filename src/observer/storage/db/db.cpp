<<<<<<< HEAD
/* Copyright (c) 2021 Xie Meiyi(xiemeiyi@hust.edu.cn) and OceanBase and/or its affiliates. All rights reserved.
miniob is licensed under Mulan PSL v2.
You can use this software according to the terms and conditions of the Mulan PSL v2.
You may obtain a copy of Mulan PSL v2 at:
         http://license.coscl.org.cn/MulanPSL2
THIS SOFTWARE IS PROVIDED ON AN "AS IS" BASIS, WITHOUT WARRANTIES OF ANY KIND,
EITHER EXPRESS OR IMPLIED, INCLUDING BUT NOT LIMITED TO NON-INFRINGEMENT,
MERCHANTABILITY OR FIT FOR A PARTICULAR PURPOSE.
See the Mulan PSL v2 for more details. */

//
// Created by Meiyi & Longda & Wangyunlai on 2021/5/12.
//

#include "storage/db/db.h"

#include <fcntl.h>
#include <sys/stat.h>
#include <vector>
#include <filesystem>

#include "common/lang/string.h"
#include "common/log/log.h"
#include "common/os/path.h"
#include "common/global_context.h"
#include "storage/common/meta_util.h"
#include "storage/table/table.h"
#include "storage/table/table_meta.h"
#include "storage/trx/trx.h"
#include "storage/clog/disk_log_handler.h"
#include "storage/clog/integrated_log_replayer.h"

using namespace common;

Db::~Db()
{
  for (auto &iter : opened_tables_) {
    delete iter.second;
  }

  if (log_handler_) {
    // 停止日志并等待写入完成
    log_handler_->stop();
    log_handler_->await_termination();
    log_handler_.reset();
  }
  LOG_INFO("Db has been closed: %s", name_.c_str());
}

RC Db::init(const char *name, const char *dbpath, const char *trx_kit_name, const char *log_handler_name)
{
  RC rc = RC::SUCCESS;

  if (common::is_blank(name)) {
    LOG_ERROR("Failed to init DB, name cannot be empty");
    return RC::INVALID_ARGUMENT;
  }

  if (!filesystem::is_directory(dbpath)) {
    LOG_ERROR("Failed to init DB, path is not a directory: %s", dbpath);
    return RC::INVALID_ARGUMENT;
  }

  TrxKit *trx_kit = TrxKit::create(trx_kit_name);
  if (trx_kit == nullptr) {
    LOG_ERROR("Failed to create trx kit: %s", trx_kit_name);
    return RC::INVALID_ARGUMENT;
  }

  trx_kit_.reset(trx_kit);

  buffer_pool_manager_ = make_unique<BufferPoolManager>();
  auto dblwr_buffer    = make_unique<DiskDoubleWriteBuffer>(*buffer_pool_manager_);

  const char      *double_write_buffer_filename  = "dblwr.db";
  filesystem::path double_write_buffer_file_path = filesystem::path(dbpath) / double_write_buffer_filename;
  rc                                             = dblwr_buffer->open_file(double_write_buffer_file_path.c_str());
  if (OB_FAIL(rc)) {
    LOG_ERROR("Failed to open double write buffer file. file=%s, rc=%s",
              double_write_buffer_file_path.c_str(), strrc(rc));
    return rc;
  }

  rc = buffer_pool_manager_->init(std::move(dblwr_buffer));
  if (OB_FAIL(rc)) {
    LOG_ERROR("Failed to init buffer pool manager. dbpath=%s, rc=%s", dbpath, strrc(rc));
    return rc;
  }

  filesystem::path clog_path       = filesystem::path(dbpath) / "clog";
  LogHandler      *tmp_log_handler = nullptr;
  rc                               = LogHandler::create(log_handler_name, tmp_log_handler);
  if (OB_FAIL(rc)) {
    LOG_ERROR("Failed to create log handler: %s", log_handler_name);
    return rc;
  }
  log_handler_.reset(tmp_log_handler);

  rc = log_handler_->init(clog_path.c_str());
  if (OB_FAIL(rc)) {
    LOG_WARN("failed to init log handler. dbpath=%s, rc=%s", dbpath, strrc(rc));
    return rc;
  }

  name_ = name;
  path_ = dbpath;

  // 加载数据库本身的元数据
  rc = init_meta();
  if (OB_FAIL(rc)) {
    LOG_WARN("failed to init meta. dbpath=%s, rc=%s", dbpath, strrc(rc));
    return rc;
  }

  // 打开所有表
  // 在实际生产数据库中，直接打开所有表，可能耗时会比较长
  rc = open_all_tables();
  if (OB_FAIL(rc)) {
    LOG_WARN("failed to open all tables. dbpath=%s, rc=%s", dbpath, strrc(rc));
    return rc;
  }

  rc = init_dblwr_buffer();
  if (OB_FAIL(rc)) {
    LOG_WARN("failed to init dblwr buffer. rc = %s", strrc(rc));
    return rc;
  }

  // 尝试恢复数据库，重做redo日志
  rc = recover();
  if (OB_FAIL(rc)) {
    LOG_WARN("failed to recover db. dbpath=%s, rc=%s", dbpath, strrc(rc));
    return rc;
  }

  return rc;
}

RC Db::create_table(const char *table_name, span<const AttrInfoSqlNode> attributes, const StorageFormat storage_format)
{
  RC rc = RC::SUCCESS;
  // check table_name
  if (opened_tables_.count(table_name) != 0) {
    LOG_WARN("%s has been opened before.", table_name);
    return RC::SCHEMA_TABLE_EXIST;
  }

  // 文件路径可以移到Table模块
  string  table_file_path = table_meta_file(path_.c_str(), table_name);
  Table  *table           = new Table();
  int32_t table_id        = next_table_id_++;
  rc = table->create(this, table_id, table_file_path.c_str(), table_name, path_.c_str(), attributes, storage_format);
  if (rc != RC::SUCCESS) {
    LOG_ERROR("Failed to create table %s.", table_name);
    delete table;
    return rc;
  }

  opened_tables_[table_name] = table;
  LOG_INFO("Create table success. table name=%s, table_id:%d", table_name, table_id);
  return RC::SUCCESS;
}

RC Db::drop_table(const char *table_name)
{
  RC rc = RC::SUCCESS;

  // 判断表是否不存在
  // unordered_map<string, Table *> opened_tables_;        ///< 当前所有打开的表
  if (opened_tables_.count(table_name) == 0) {
    LOG_WARN("%s table is not exist.", table_name);
    return RC::SCHEMA_TABLE_NOT_EXIST;
  }

  // 表文件路径 = 数据库文件目录 / 表名
  string  table_file_path = table_meta_file(path_.c_str(), table_name);
  
  // 找到真实的表元数据文件     "miniob/db/sys/User.table"
  Table  *table           = find_table(table_name);

  // 当前路径下无对应的磁盘表文件
  if(table == nullptr){
    LOG_WARN("Failed to find table %s.", table_name);
  }

  rc = table->drop(table_file_path.c_str());

  if (rc != RC::SUCCESS) {
    LOG_ERROR("Failed to drop table %s.", table_name);
    return rc;
  }

  // 删除指针
  delete table;
  // table = nullptr;

  // std::unordered_map<std::string, Table *> Db::opened_tables_
  // 根据表名找到表文件的指针
  opened_tables_.erase(table_name);

  LOG_INFO("Drop table success. table name=%s", table_name);
  return RC::SUCCESS;
}

Table *Db::find_table(const char *table_name) const
{
  unordered_map<string, Table *>::const_iterator iter = opened_tables_.find(table_name);
  if (iter != opened_tables_.end()) {
    return iter->second;
  }
  return nullptr;
}

Table *Db::find_table(int32_t table_id) const
{
  for (auto pair : opened_tables_) {
    if (pair.second->table_id() == table_id) {
      return pair.second;
    }
  }
  return nullptr;
}

RC Db::open_all_tables()
{
  vector<string> table_meta_files;

  int ret = list_file(path_.c_str(), TABLE_META_FILE_PATTERN, table_meta_files);
  if (ret < 0) {
    LOG_ERROR("Failed to list table meta files under %s.", path_.c_str());
    return RC::IOERR_READ;
  }

  RC rc = RC::SUCCESS;
  for (const string &filename : table_meta_files) {
    Table *table = new Table();
    rc           = table->open(this, filename.c_str(), path_.c_str());
    if (rc != RC::SUCCESS) {
      delete table;
      LOG_ERROR("Failed to open table. filename=%s", filename.c_str());
      return rc;
    }

    if (opened_tables_.count(table->name()) != 0) {
      LOG_ERROR("Duplicate table with difference file name. table=%s, the other filename=%s",
          table->name(), filename.c_str());
      // 在这里原本先删除table后调用table->name()方法，犯了use-after-free的错误
      delete table;
      return RC::INTERNAL;
    }

    if (table->table_id() >= next_table_id_) {
      next_table_id_ = table->table_id() + 1;
    }
    opened_tables_[table->name()] = table;
    LOG_INFO("Open table: %s, file: %s", table->name(), filename.c_str());
  }

  LOG_INFO("All table have been opened. num=%d", opened_tables_.size());
  return rc;
}

const char *Db::name() const { return name_.c_str(); }

void Db::all_tables(vector<string> &table_names) const
{
  for (const auto &table_item : opened_tables_) {
    table_names.emplace_back(table_item.first);
  }
}

RC Db::sync()
{
  RC rc = RC::SUCCESS;
  // 调用所有表的sync函数刷新数据到磁盘
  for (const auto &table_pair : opened_tables_) {
    Table *table = table_pair.second;
    rc           = table->sync();
    if (rc != RC::SUCCESS) {
      LOG_ERROR("Failed to flush table. table=%s.%s, rc=%d:%s", name_.c_str(), table->name(), rc, strrc(rc));
      return rc;
    }
    LOG_INFO("Successfully sync table db:%s, table:%s.", name_.c_str(), table->name());
  }

  auto dblwr_buffer = static_cast<DiskDoubleWriteBuffer *>(buffer_pool_manager_->get_dblwr_buffer());
  rc                = dblwr_buffer->flush_page();
  LOG_INFO("double write buffer flush pages ret=%s", strrc(rc));

  /*
  在sync期间，不允许有未完成的事务，也不允许开启新的事物。
  这个约束不是从程序层面处理的，而是认为的约束。
  */
  LSN current_lsn = log_handler_->current_lsn();
  rc              = log_handler_->wait_lsn(current_lsn);
  if (OB_FAIL(rc)) {
    LOG_ERROR("Failed to wait lsn. lsn=%ld, rc=%d:%s", current_lsn, rc, strrc(rc));
    return rc;
  }

  check_point_lsn_ = current_lsn;
  rc               = flush_meta();
  if (OB_FAIL(rc)) {
    LOG_ERROR("Failed to flush meta. db=%s, rc=%d:%s", name_.c_str(), rc, strrc(rc));
    return rc;
  }
  LOG_INFO("Successfully sync db. db=%s", name_.c_str());
  return rc;
}

RC Db::recover()
{
  LOG_TRACE("db recover begin. check_point_lsn=%d", check_point_lsn_);

  LogReplayer *trx_log_replayer = trx_kit_->create_log_replayer(*this, *log_handler_);
  if (trx_log_replayer == nullptr) {
    LOG_ERROR("Failed to create trx log replayer.");
    return RC::INTERNAL;
  }

  IntegratedLogReplayer log_replayer(*buffer_pool_manager_, unique_ptr<LogReplayer>(trx_log_replayer));
  RC                    rc = log_handler_->replay(log_replayer, check_point_lsn_ /*start_lsn*/);
  if (OB_FAIL(rc)) {
    LOG_WARN("failed to replay log. rc=%s", strrc(rc));
    return rc;
  }

  rc = log_handler_->start();
  if (OB_FAIL(rc)) {
    LOG_WARN("failed to start log handler. rc=%s", strrc(rc));
    return rc;
  }

  rc = log_replayer.on_done();
  if (OB_FAIL(rc)) {
    LOG_WARN("failed to on_done. rc=%s", strrc(rc));
    return rc;
  }

  LOG_INFO("Successfully recover db. db=%s checkpoint_lsn=%d", name_.c_str(), check_point_lsn_);
  return rc;
}

RC Db::init_meta()
{
  filesystem::path db_meta_file_path = db_meta_file(path_.c_str(), name_.c_str());
  if (!filesystem::exists(db_meta_file_path)) {
    check_point_lsn_ = 0;
    LOG_INFO("Db meta file not exist. db=%s, file=%s", name_.c_str(), db_meta_file_path.c_str());
    return RC::SUCCESS;
  }

  RC  rc = RC::SUCCESS;
  int fd = open(db_meta_file_path.c_str(), O_RDONLY);
  if (fd < 0) {
    LOG_ERROR("Failed to open db meta file. db=%s, file=%s, errno=%s", 
              name_.c_str(), db_meta_file_path.c_str(), strerror(errno));
    return RC::IOERR_READ;
  }

  char buffer[1024];
  int  n = read(fd, buffer, sizeof(buffer));
  if (n < 0) {
    LOG_ERROR("Failed to read db meta file. db=%s, file=%s, errno=%s", 
              name_.c_str(), db_meta_file_path.c_str(), strerror(errno));
    rc = RC::IOERR_READ;
  } else {
    if (n >= static_cast<int>(sizeof(buffer))) {
      LOG_WARN("Db meta file is too large. db=%s, file=%s, buffer size=%ld", 
               name_.c_str(), db_meta_file_path.c_str(), sizeof(buffer));
      return RC::IOERR_TOO_LONG;
    }

    buffer[n]        = '\0';
    check_point_lsn_ = atoll(buffer);  // 当前元数据就这一个数字
    LOG_INFO("Successfully read db meta file. db=%s, file=%s, check_point_lsn=%ld", 
             name_.c_str(), db_meta_file_path.c_str(), check_point_lsn_);
  }
  close(fd);

  return rc;
}

RC Db::flush_meta()
{
  // 将数据库元数据刷新到磁盘
  // 先创建一个临时文件，将元数据写入临时文件
  // 然后再将临时文件修改为正式文件

  filesystem::path meta_file_path      = db_meta_file(path_.c_str(), name_.c_str());  // 正式文件名
  filesystem::path temp_meta_file_path = meta_file_path;                              // 临时文件名
  temp_meta_file_path += ".tmp";

  RC  rc = RC::SUCCESS;
  int fd = open(temp_meta_file_path.c_str(), O_CREAT | O_WRONLY | O_TRUNC, 0644);
  if (fd < 0) {
    LOG_ERROR("Failed to open db meta file. db=%s, file=%s, errno=%s", 
              name_.c_str(), temp_meta_file_path.c_str(), strerror(errno));
    return RC::IOERR_WRITE;
  }

  string buffer = std::to_string(check_point_lsn_);
  int    n      = write(fd, buffer.c_str(), buffer.size());
  if (n < 0) {
    LOG_ERROR("Failed to write db meta file. db=%s, file=%s, errno=%s", 
              name_.c_str(), temp_meta_file_path.c_str(), strerror(errno));
    rc = RC::IOERR_WRITE;
  } else if (n != static_cast<int>(buffer.size())) {
    LOG_ERROR("Failed to write db meta file. db=%s, file=%s, buffer size=%ld, write size=%d", 
              name_.c_str(), temp_meta_file_path.c_str(), buffer.size(), n);
    rc = RC::IOERR_WRITE;
  } else {
    error_code ec;
    filesystem::rename(temp_meta_file_path, meta_file_path, ec);
    if (ec) {
      LOG_ERROR("Failed to rename db meta file. db=%s, file=%s, errno=%s", 
                name_.c_str(), temp_meta_file_path.c_str(), ec.message().c_str());
      rc = RC::IOERR_WRITE;
    } else {

      LOG_INFO("Successfully write db meta file. db=%s, file=%s, check_point_lsn=%ld", 
               name_.c_str(), temp_meta_file_path.c_str(), check_point_lsn_);
    }
  }

  return rc;
}

RC Db::init_dblwr_buffer()
{
  auto dblwr_buffer = static_cast<DiskDoubleWriteBuffer *>(buffer_pool_manager_->get_dblwr_buffer());
  RC   rc           = dblwr_buffer->recover();
  if (OB_FAIL(rc)) {
    LOG_ERROR("fail to recover in dblwr buffer");
    return rc;
  }

  return RC::SUCCESS;
}

LogHandler        &Db::log_handler() { return *log_handler_; }
BufferPoolManager &Db::buffer_pool_manager() { return *buffer_pool_manager_; }
TrxKit            &Db::trx_kit() { return *trx_kit_; }
=======
/* Copyright (c) 2021 Xie Meiyi(xiemeiyi@hust.edu.cn) and OceanBase and/or its affiliates. All rights reserved.
miniob is licensed under Mulan PSL v2.
You can use this software according to the terms and conditions of the Mulan PSL v2.
You may obtain a copy of Mulan PSL v2 at:
         http://license.coscl.org.cn/MulanPSL2
THIS SOFTWARE IS PROVIDED ON AN "AS IS" BASIS, WITHOUT WARRANTIES OF ANY KIND,
EITHER EXPRESS OR IMPLIED, INCLUDING BUT NOT LIMITED TO NON-INFRINGEMENT,
MERCHANTABILITY OR FIT FOR A PARTICULAR PURPOSE.
See the Mulan PSL v2 for more details. */

//
// Created by Meiyi & Longda & Wangyunlai on 2021/5/12.
//

#include "storage/db/db.h"

#include <fcntl.h>
#include <string>
#include <sys/stat.h>
#include <vector>
#include <filesystem>

#include "common/lang/string.h"
#include "common/log/log.h"
#include "common/os/path.h"
#include "common/global_context.h"
#include "storage/common/meta_util.h"
#include "storage/table/table.h"
#include "storage/table/table_meta.h"
#include "storage/trx/trx.h"
#include "storage/clog/disk_log_handler.h"
#include "storage/clog/integrated_log_replayer.h"

using namespace common;

Db::~Db()
{
  for (auto &iter : opened_tables_) {
    delete iter.second;
  }

  if (log_handler_) {
    // 停止日志并等待写入完成
    log_handler_->stop();
    log_handler_->await_termination();
    log_handler_.reset();
  }
  LOG_INFO("Db has been closed: %s", name_.c_str());
}

RC Db::init(const char *name, const char *dbpath, const char *trx_kit_name, const char *log_handler_name)
{
  RC rc = RC::SUCCESS;

  if (common::is_blank(name)) {
    LOG_ERROR("Failed to init DB, name cannot be empty");
    return RC::INVALID_ARGUMENT;
  }

  if (!filesystem::is_directory(dbpath)) {
    LOG_ERROR("Failed to init DB, path is not a directory: %s", dbpath);
    return RC::INVALID_ARGUMENT;
  }

  TrxKit *trx_kit = TrxKit::create(trx_kit_name);
  if (trx_kit == nullptr) {
    LOG_ERROR("Failed to create trx kit: %s", trx_kit_name);
    return RC::INVALID_ARGUMENT;
  }

  trx_kit_.reset(trx_kit);

  buffer_pool_manager_ = make_unique<BufferPoolManager>();
  auto dblwr_buffer    = make_unique<DiskDoubleWriteBuffer>(*buffer_pool_manager_);

  const char      *double_write_buffer_filename  = "dblwr.db";
  filesystem::path double_write_buffer_file_path = filesystem::path(dbpath) / double_write_buffer_filename;
  rc                                             = dblwr_buffer->open_file(double_write_buffer_file_path.c_str());
  if (OB_FAIL(rc)) {
    LOG_ERROR("Failed to open double write buffer file. file=%s, rc=%s",
              double_write_buffer_file_path.c_str(), strrc(rc));
    return rc;
  }

  rc = buffer_pool_manager_->init(std::move(dblwr_buffer));
  if (OB_FAIL(rc)) {
    LOG_ERROR("Failed to init buffer pool manager. dbpath=%s, rc=%s", dbpath, strrc(rc));
    return rc;
  }

  filesystem::path clog_path       = filesystem::path(dbpath) / "clog";
  LogHandler      *tmp_log_handler = nullptr;
  rc                               = LogHandler::create(log_handler_name, tmp_log_handler);
  if (OB_FAIL(rc)) {
    LOG_ERROR("Failed to create log handler: %s", log_handler_name);
    return rc;
  }
  log_handler_.reset(tmp_log_handler);

  rc = log_handler_->init(clog_path.c_str());
  if (OB_FAIL(rc)) {
    LOG_WARN("failed to init log handler. dbpath=%s, rc=%s", dbpath, strrc(rc));
    return rc;
  }

  name_ = name;
  path_ = dbpath;

  // 加载数据库本身的元数据
  rc = init_meta();
  if (OB_FAIL(rc)) {
    LOG_WARN("failed to init meta. dbpath=%s, rc=%s", dbpath, strrc(rc));
    return rc;
  }

  // 打开所有表
  // 在实际生产数据库中，直接打开所有表，可能耗时会比较长
  rc = open_all_tables();
  if (OB_FAIL(rc)) {
    LOG_WARN("failed to open all tables. dbpath=%s, rc=%s", dbpath, strrc(rc));
    return rc;
  }

  rc = init_dblwr_buffer();
  if (OB_FAIL(rc)) {
    LOG_WARN("failed to init dblwr buffer. rc = %s", strrc(rc));
    return rc;
  }

  // 尝试恢复数据库，重做redo日志
  rc = recover();
  if (OB_FAIL(rc)) {
    LOG_WARN("failed to recover db. dbpath=%s, rc=%s", dbpath, strrc(rc));
    return rc;
  }

  return rc;
}

RC Db::create_table(const char *table_name, span<const AttrInfoSqlNode> attributes, const StorageFormat storage_format)
{
  RC rc = RC::SUCCESS;
  // check table_name
  if (opened_tables_.count(table_name) != 0) {
    LOG_WARN("%s has been opened before.", table_name);
    return RC::SCHEMA_TABLE_EXIST;
  }

  // 文件路径可以移到Table模块
  string  table_file_path = table_meta_file(path_.c_str(), table_name);
  Table  *table           = new Table();
  int32_t table_id        = next_table_id_++;
  rc = table->create(this, table_id, table_file_path.c_str(), table_name, path_.c_str(), attributes, storage_format);
  if (rc != RC::SUCCESS) {
    LOG_ERROR("Failed to create table %s.", table_name);
    delete table;
    return rc;
  }

  opened_tables_[table_name] = table;
  LOG_INFO("Create table success. table name=%s, table_id:%d", table_name, table_id);
  return RC::SUCCESS;
}

RC Db::drop_table(const char *table_name)
{
  RC rc = RC::SUCCESS;
  // check table_name
  if (opened_tables_.count(table_name) == 0) {
    LOG_WARN("%s has not been opened before.", table_name);
    return RC::SCHEMA_TABLE_NOT_EXIST;
  }

  // 文件路径可以移到Table模块
  string  table_file_path = table_meta_file(path_.c_str(), table_name);
  Table  *table           = opened_tables_[table_name];
  auto table_id = table->table_id();
  rc = table->drop(this, table_file_path.c_str(), table_name, path_.c_str());
  if (rc != RC::SUCCESS) {
    LOG_ERROR("Failed to drop table %s.", table_name);
    return rc;
  }

  opened_tables_.erase(table_name);
  delete table;
  LOG_INFO("Drop table success. table name=%s, table_id:%d", table_name, table_id);
  return RC::SUCCESS;
}

Table *Db::find_table(const char *table_name) const
{
  unordered_map<string, Table *>::const_iterator iter = opened_tables_.find(table_name);
  if (iter != opened_tables_.end()) {
    return iter->second;
  }
  return nullptr;
}

Table *Db::find_table(int32_t table_id) const
{
  for (auto pair : opened_tables_) {
    if (pair.second->table_id() == table_id) {
      return pair.second;
    }
  }
  return nullptr;
}

RC Db::open_all_tables()
{
  vector<string> table_meta_files;

  int ret = list_file(path_.c_str(), TABLE_META_FILE_PATTERN, table_meta_files);
  if (ret < 0) {
    LOG_ERROR("Failed to list table meta files under %s.", path_.c_str());
    return RC::IOERR_READ;
  }

  RC rc = RC::SUCCESS;
  for (const string &filename : table_meta_files) {
    Table *table = new Table();
    rc           = table->open(this, filename.c_str(), path_.c_str());
    if (rc != RC::SUCCESS) {
      delete table;
      LOG_ERROR("Failed to open table. filename=%s", filename.c_str());
      return rc;
    }

    if (opened_tables_.count(table->name()) != 0) {
      LOG_ERROR("Duplicate table with difference file name. table=%s, the other filename=%s",
          table->name(), filename.c_str());
      // 在这里原本先删除table后调用table->name()方法，犯了use-after-free的错误
      delete table;
      return RC::INTERNAL;
    }

    if (table->table_id() >= next_table_id_) {
      next_table_id_ = table->table_id() + 1;
    }
    opened_tables_[table->name()] = table;
    LOG_INFO("Open table: %s, file: %s", table->name(), filename.c_str());
  }

  LOG_INFO("All table have been opened. num=%d", opened_tables_.size());
  return rc;
}

const char *Db::name() const { return name_.c_str(); }

void Db::all_tables(vector<string> &table_names) const
{
  for (const auto &table_item : opened_tables_) {
    table_names.emplace_back(table_item.first);
  }
}

RC Db::sync()
{
  RC rc = RC::SUCCESS;
  // 调用所有表的sync函数刷新数据到磁盘
  for (const auto &table_pair : opened_tables_) {
    Table *table = table_pair.second;
    rc           = table->sync();
    if (rc != RC::SUCCESS) {
      LOG_ERROR("Failed to flush table. table=%s.%s, rc=%d:%s", name_.c_str(), table->name(), rc, strrc(rc));
      return rc;
    }
    LOG_INFO("Successfully sync table db:%s, table:%s.", name_.c_str(), table->name());
  }

  auto dblwr_buffer = static_cast<DiskDoubleWriteBuffer *>(buffer_pool_manager_->get_dblwr_buffer());
  rc                = dblwr_buffer->flush_page();
  LOG_INFO("double write buffer flush pages ret=%s", strrc(rc));

  /*
  在sync期间，不允许有未完成的事务，也不允许开启新的事物。
  这个约束不是从程序层面处理的，而是认为的约束。
  */
  LSN current_lsn = log_handler_->current_lsn();
  rc              = log_handler_->wait_lsn(current_lsn);
  if (OB_FAIL(rc)) {
    LOG_ERROR("Failed to wait lsn. lsn=%ld, rc=%d:%s", current_lsn, rc, strrc(rc));
    return rc;
  }

  check_point_lsn_ = current_lsn;
  rc               = flush_meta();
  if (OB_FAIL(rc)) {
    LOG_ERROR("Failed to flush meta. db=%s, rc=%d:%s", name_.c_str(), rc, strrc(rc));
    return rc;
  }
  LOG_INFO("Successfully sync db. db=%s", name_.c_str());
  return rc;
}

RC Db::recover()
{
  LOG_TRACE("db recover begin. check_point_lsn=%d", check_point_lsn_);

  LogReplayer *trx_log_replayer = trx_kit_->create_log_replayer(*this, *log_handler_);
  if (trx_log_replayer == nullptr) {
    LOG_ERROR("Failed to create trx log replayer.");
    return RC::INTERNAL;
  }

  IntegratedLogReplayer log_replayer(*buffer_pool_manager_, unique_ptr<LogReplayer>(trx_log_replayer));
  RC                    rc = log_handler_->replay(log_replayer, check_point_lsn_ /*start_lsn*/);
  if (OB_FAIL(rc)) {
    LOG_WARN("failed to replay log. rc=%s", strrc(rc));
    return rc;
  }

  rc = log_handler_->start();
  if (OB_FAIL(rc)) {
    LOG_WARN("failed to start log handler. rc=%s", strrc(rc));
    return rc;
  }

  rc = log_replayer.on_done();
  if (OB_FAIL(rc)) {
    LOG_WARN("failed to on_done. rc=%s", strrc(rc));
    return rc;
  }

  LOG_INFO("Successfully recover db. db=%s checkpoint_lsn=%d", name_.c_str(), check_point_lsn_);
  return rc;
}

RC Db::init_meta()
{
  filesystem::path db_meta_file_path = db_meta_file(path_.c_str(), name_.c_str());
  if (!filesystem::exists(db_meta_file_path)) {
    check_point_lsn_ = 0;
    LOG_INFO("Db meta file not exist. db=%s, file=%s", name_.c_str(), db_meta_file_path.c_str());
    return RC::SUCCESS;
  }

  RC  rc = RC::SUCCESS;
  int fd = open(db_meta_file_path.c_str(), O_RDONLY);
  if (fd < 0) {
    LOG_ERROR("Failed to open db meta file. db=%s, file=%s, errno=%s", 
              name_.c_str(), db_meta_file_path.c_str(), strerror(errno));
    return RC::IOERR_READ;
  }

  char buffer[1024];
  int  n = read(fd, buffer, sizeof(buffer));
  if (n < 0) {
    LOG_ERROR("Failed to read db meta file. db=%s, file=%s, errno=%s", 
              name_.c_str(), db_meta_file_path.c_str(), strerror(errno));
    rc = RC::IOERR_READ;
  } else {
    if (n >= static_cast<int>(sizeof(buffer))) {
      LOG_WARN("Db meta file is too large. db=%s, file=%s, buffer size=%ld", 
               name_.c_str(), db_meta_file_path.c_str(), sizeof(buffer));
      return RC::IOERR_TOO_LONG;
    }

    buffer[n]        = '\0';
    check_point_lsn_ = atoll(buffer);  // 当前元数据就这一个数字
    LOG_INFO("Successfully read db meta file. db=%s, file=%s, check_point_lsn=%ld", 
             name_.c_str(), db_meta_file_path.c_str(), check_point_lsn_);
  }
  close(fd);

  return rc;
}

RC Db::flush_meta()
{
  // 将数据库元数据刷新到磁盘
  // 先创建一个临时文件，将元数据写入临时文件
  // 然后再将临时文件修改为正式文件

  filesystem::path meta_file_path      = db_meta_file(path_.c_str(), name_.c_str());  // 正式文件名
  filesystem::path temp_meta_file_path = meta_file_path;                              // 临时文件名
  temp_meta_file_path += ".tmp";

  RC  rc = RC::SUCCESS;
  int fd = open(temp_meta_file_path.c_str(), O_CREAT | O_WRONLY | O_TRUNC, 0644);
  if (fd < 0) {
    LOG_ERROR("Failed to open db meta file. db=%s, file=%s, errno=%s", 
              name_.c_str(), temp_meta_file_path.c_str(), strerror(errno));
    return RC::IOERR_WRITE;
  }

  string buffer = std::to_string(check_point_lsn_);
  int    n      = write(fd, buffer.c_str(), buffer.size());
  if (n < 0) {
    LOG_ERROR("Failed to write db meta file. db=%s, file=%s, errno=%s", 
              name_.c_str(), temp_meta_file_path.c_str(), strerror(errno));
    rc = RC::IOERR_WRITE;
  } else if (n != static_cast<int>(buffer.size())) {
    LOG_ERROR("Failed to write db meta file. db=%s, file=%s, buffer size=%ld, write size=%d", 
              name_.c_str(), temp_meta_file_path.c_str(), buffer.size(), n);
    rc = RC::IOERR_WRITE;
  } else {
    error_code ec;
    filesystem::rename(temp_meta_file_path, meta_file_path, ec);
    if (ec) {
      LOG_ERROR("Failed to rename db meta file. db=%s, file=%s, errno=%s", 
                name_.c_str(), temp_meta_file_path.c_str(), ec.message().c_str());
      rc = RC::IOERR_WRITE;
    } else {

      LOG_INFO("Successfully write db meta file. db=%s, file=%s, check_point_lsn=%ld", 
               name_.c_str(), temp_meta_file_path.c_str(), check_point_lsn_);
    }
  }

  return rc;
}

RC Db::init_dblwr_buffer()
{
  auto dblwr_buffer = static_cast<DiskDoubleWriteBuffer *>(buffer_pool_manager_->get_dblwr_buffer());
  RC   rc           = dblwr_buffer->recover();
  if (OB_FAIL(rc)) {
    LOG_ERROR("fail to recover in dblwr buffer");
    return rc;
  }

  return RC::SUCCESS;
}

LogHandler        &Db::log_handler() { return *log_handler_; }
BufferPoolManager &Db::buffer_pool_manager() { return *buffer_pool_manager_; }
TrxKit            &Db::trx_kit() { return *trx_kit_; }
>>>>>>> 14983564
<|MERGE_RESOLUTION|>--- conflicted
+++ resolved
@@ -1,874 +1,428 @@
-<<<<<<< HEAD
-/* Copyright (c) 2021 Xie Meiyi(xiemeiyi@hust.edu.cn) and OceanBase and/or its affiliates. All rights reserved.
-miniob is licensed under Mulan PSL v2.
-You can use this software according to the terms and conditions of the Mulan PSL v2.
-You may obtain a copy of Mulan PSL v2 at:
-         http://license.coscl.org.cn/MulanPSL2
-THIS SOFTWARE IS PROVIDED ON AN "AS IS" BASIS, WITHOUT WARRANTIES OF ANY KIND,
-EITHER EXPRESS OR IMPLIED, INCLUDING BUT NOT LIMITED TO NON-INFRINGEMENT,
-MERCHANTABILITY OR FIT FOR A PARTICULAR PURPOSE.
-See the Mulan PSL v2 for more details. */
-
-//
-// Created by Meiyi & Longda & Wangyunlai on 2021/5/12.
-//
-
-#include "storage/db/db.h"
-
-#include <fcntl.h>
-#include <sys/stat.h>
-#include <vector>
-#include <filesystem>
-
-#include "common/lang/string.h"
-#include "common/log/log.h"
-#include "common/os/path.h"
-#include "common/global_context.h"
-#include "storage/common/meta_util.h"
-#include "storage/table/table.h"
-#include "storage/table/table_meta.h"
-#include "storage/trx/trx.h"
-#include "storage/clog/disk_log_handler.h"
-#include "storage/clog/integrated_log_replayer.h"
-
-using namespace common;
-
-Db::~Db()
-{
-  for (auto &iter : opened_tables_) {
-    delete iter.second;
-  }
-
-  if (log_handler_) {
-    // 停止日志并等待写入完成
-    log_handler_->stop();
-    log_handler_->await_termination();
-    log_handler_.reset();
-  }
-  LOG_INFO("Db has been closed: %s", name_.c_str());
-}
-
-RC Db::init(const char *name, const char *dbpath, const char *trx_kit_name, const char *log_handler_name)
-{
-  RC rc = RC::SUCCESS;
-
-  if (common::is_blank(name)) {
-    LOG_ERROR("Failed to init DB, name cannot be empty");
-    return RC::INVALID_ARGUMENT;
-  }
-
-  if (!filesystem::is_directory(dbpath)) {
-    LOG_ERROR("Failed to init DB, path is not a directory: %s", dbpath);
-    return RC::INVALID_ARGUMENT;
-  }
-
-  TrxKit *trx_kit = TrxKit::create(trx_kit_name);
-  if (trx_kit == nullptr) {
-    LOG_ERROR("Failed to create trx kit: %s", trx_kit_name);
-    return RC::INVALID_ARGUMENT;
-  }
-
-  trx_kit_.reset(trx_kit);
-
-  buffer_pool_manager_ = make_unique<BufferPoolManager>();
-  auto dblwr_buffer    = make_unique<DiskDoubleWriteBuffer>(*buffer_pool_manager_);
-
-  const char      *double_write_buffer_filename  = "dblwr.db";
-  filesystem::path double_write_buffer_file_path = filesystem::path(dbpath) / double_write_buffer_filename;
-  rc                                             = dblwr_buffer->open_file(double_write_buffer_file_path.c_str());
-  if (OB_FAIL(rc)) {
-    LOG_ERROR("Failed to open double write buffer file. file=%s, rc=%s",
-              double_write_buffer_file_path.c_str(), strrc(rc));
-    return rc;
-  }
-
-  rc = buffer_pool_manager_->init(std::move(dblwr_buffer));
-  if (OB_FAIL(rc)) {
-    LOG_ERROR("Failed to init buffer pool manager. dbpath=%s, rc=%s", dbpath, strrc(rc));
-    return rc;
-  }
-
-  filesystem::path clog_path       = filesystem::path(dbpath) / "clog";
-  LogHandler      *tmp_log_handler = nullptr;
-  rc                               = LogHandler::create(log_handler_name, tmp_log_handler);
-  if (OB_FAIL(rc)) {
-    LOG_ERROR("Failed to create log handler: %s", log_handler_name);
-    return rc;
-  }
-  log_handler_.reset(tmp_log_handler);
-
-  rc = log_handler_->init(clog_path.c_str());
-  if (OB_FAIL(rc)) {
-    LOG_WARN("failed to init log handler. dbpath=%s, rc=%s", dbpath, strrc(rc));
-    return rc;
-  }
-
-  name_ = name;
-  path_ = dbpath;
-
-  // 加载数据库本身的元数据
-  rc = init_meta();
-  if (OB_FAIL(rc)) {
-    LOG_WARN("failed to init meta. dbpath=%s, rc=%s", dbpath, strrc(rc));
-    return rc;
-  }
-
-  // 打开所有表
-  // 在实际生产数据库中，直接打开所有表，可能耗时会比较长
-  rc = open_all_tables();
-  if (OB_FAIL(rc)) {
-    LOG_WARN("failed to open all tables. dbpath=%s, rc=%s", dbpath, strrc(rc));
-    return rc;
-  }
-
-  rc = init_dblwr_buffer();
-  if (OB_FAIL(rc)) {
-    LOG_WARN("failed to init dblwr buffer. rc = %s", strrc(rc));
-    return rc;
-  }
-
-  // 尝试恢复数据库，重做redo日志
-  rc = recover();
-  if (OB_FAIL(rc)) {
-    LOG_WARN("failed to recover db. dbpath=%s, rc=%s", dbpath, strrc(rc));
-    return rc;
-  }
-
-  return rc;
-}
-
-RC Db::create_table(const char *table_name, span<const AttrInfoSqlNode> attributes, const StorageFormat storage_format)
-{
-  RC rc = RC::SUCCESS;
-  // check table_name
-  if (opened_tables_.count(table_name) != 0) {
-    LOG_WARN("%s has been opened before.", table_name);
-    return RC::SCHEMA_TABLE_EXIST;
-  }
-
-  // 文件路径可以移到Table模块
-  string  table_file_path = table_meta_file(path_.c_str(), table_name);
-  Table  *table           = new Table();
-  int32_t table_id        = next_table_id_++;
-  rc = table->create(this, table_id, table_file_path.c_str(), table_name, path_.c_str(), attributes, storage_format);
-  if (rc != RC::SUCCESS) {
-    LOG_ERROR("Failed to create table %s.", table_name);
-    delete table;
-    return rc;
-  }
-
-  opened_tables_[table_name] = table;
-  LOG_INFO("Create table success. table name=%s, table_id:%d", table_name, table_id);
-  return RC::SUCCESS;
-}
-
-RC Db::drop_table(const char *table_name)
-{
-  RC rc = RC::SUCCESS;
-
-  // 判断表是否不存在
-  // unordered_map<string, Table *> opened_tables_;        ///< 当前所有打开的表
-  if (opened_tables_.count(table_name) == 0) {
-    LOG_WARN("%s table is not exist.", table_name);
-    return RC::SCHEMA_TABLE_NOT_EXIST;
-  }
-
-  // 表文件路径 = 数据库文件目录 / 表名
-  string  table_file_path = table_meta_file(path_.c_str(), table_name);
-  
-  // 找到真实的表元数据文件     "miniob/db/sys/User.table"
-  Table  *table           = find_table(table_name);
-
-  // 当前路径下无对应的磁盘表文件
-  if(table == nullptr){
-    LOG_WARN("Failed to find table %s.", table_name);
-  }
-
-  rc = table->drop(table_file_path.c_str());
-
-  if (rc != RC::SUCCESS) {
-    LOG_ERROR("Failed to drop table %s.", table_name);
-    return rc;
-  }
-
-  // 删除指针
-  delete table;
-  // table = nullptr;
-
-  // std::unordered_map<std::string, Table *> Db::opened_tables_
-  // 根据表名找到表文件的指针
-  opened_tables_.erase(table_name);
-
-  LOG_INFO("Drop table success. table name=%s", table_name);
-  return RC::SUCCESS;
-}
-
-Table *Db::find_table(const char *table_name) const
-{
-  unordered_map<string, Table *>::const_iterator iter = opened_tables_.find(table_name);
-  if (iter != opened_tables_.end()) {
-    return iter->second;
-  }
-  return nullptr;
-}
-
-Table *Db::find_table(int32_t table_id) const
-{
-  for (auto pair : opened_tables_) {
-    if (pair.second->table_id() == table_id) {
-      return pair.second;
-    }
-  }
-  return nullptr;
-}
-
-RC Db::open_all_tables()
-{
-  vector<string> table_meta_files;
-
-  int ret = list_file(path_.c_str(), TABLE_META_FILE_PATTERN, table_meta_files);
-  if (ret < 0) {
-    LOG_ERROR("Failed to list table meta files under %s.", path_.c_str());
-    return RC::IOERR_READ;
-  }
-
-  RC rc = RC::SUCCESS;
-  for (const string &filename : table_meta_files) {
-    Table *table = new Table();
-    rc           = table->open(this, filename.c_str(), path_.c_str());
-    if (rc != RC::SUCCESS) {
-      delete table;
-      LOG_ERROR("Failed to open table. filename=%s", filename.c_str());
-      return rc;
-    }
-
-    if (opened_tables_.count(table->name()) != 0) {
-      LOG_ERROR("Duplicate table with difference file name. table=%s, the other filename=%s",
-          table->name(), filename.c_str());
-      // 在这里原本先删除table后调用table->name()方法，犯了use-after-free的错误
-      delete table;
-      return RC::INTERNAL;
-    }
-
-    if (table->table_id() >= next_table_id_) {
-      next_table_id_ = table->table_id() + 1;
-    }
-    opened_tables_[table->name()] = table;
-    LOG_INFO("Open table: %s, file: %s", table->name(), filename.c_str());
-  }
-
-  LOG_INFO("All table have been opened. num=%d", opened_tables_.size());
-  return rc;
-}
-
-const char *Db::name() const { return name_.c_str(); }
-
-void Db::all_tables(vector<string> &table_names) const
-{
-  for (const auto &table_item : opened_tables_) {
-    table_names.emplace_back(table_item.first);
-  }
-}
-
-RC Db::sync()
-{
-  RC rc = RC::SUCCESS;
-  // 调用所有表的sync函数刷新数据到磁盘
-  for (const auto &table_pair : opened_tables_) {
-    Table *table = table_pair.second;
-    rc           = table->sync();
-    if (rc != RC::SUCCESS) {
-      LOG_ERROR("Failed to flush table. table=%s.%s, rc=%d:%s", name_.c_str(), table->name(), rc, strrc(rc));
-      return rc;
-    }
-    LOG_INFO("Successfully sync table db:%s, table:%s.", name_.c_str(), table->name());
-  }
-
-  auto dblwr_buffer = static_cast<DiskDoubleWriteBuffer *>(buffer_pool_manager_->get_dblwr_buffer());
-  rc                = dblwr_buffer->flush_page();
-  LOG_INFO("double write buffer flush pages ret=%s", strrc(rc));
-
-  /*
-  在sync期间，不允许有未完成的事务，也不允许开启新的事物。
-  这个约束不是从程序层面处理的，而是认为的约束。
-  */
-  LSN current_lsn = log_handler_->current_lsn();
-  rc              = log_handler_->wait_lsn(current_lsn);
-  if (OB_FAIL(rc)) {
-    LOG_ERROR("Failed to wait lsn. lsn=%ld, rc=%d:%s", current_lsn, rc, strrc(rc));
-    return rc;
-  }
-
-  check_point_lsn_ = current_lsn;
-  rc               = flush_meta();
-  if (OB_FAIL(rc)) {
-    LOG_ERROR("Failed to flush meta. db=%s, rc=%d:%s", name_.c_str(), rc, strrc(rc));
-    return rc;
-  }
-  LOG_INFO("Successfully sync db. db=%s", name_.c_str());
-  return rc;
-}
-
-RC Db::recover()
-{
-  LOG_TRACE("db recover begin. check_point_lsn=%d", check_point_lsn_);
-
-  LogReplayer *trx_log_replayer = trx_kit_->create_log_replayer(*this, *log_handler_);
-  if (trx_log_replayer == nullptr) {
-    LOG_ERROR("Failed to create trx log replayer.");
-    return RC::INTERNAL;
-  }
-
-  IntegratedLogReplayer log_replayer(*buffer_pool_manager_, unique_ptr<LogReplayer>(trx_log_replayer));
-  RC                    rc = log_handler_->replay(log_replayer, check_point_lsn_ /*start_lsn*/);
-  if (OB_FAIL(rc)) {
-    LOG_WARN("failed to replay log. rc=%s", strrc(rc));
-    return rc;
-  }
-
-  rc = log_handler_->start();
-  if (OB_FAIL(rc)) {
-    LOG_WARN("failed to start log handler. rc=%s", strrc(rc));
-    return rc;
-  }
-
-  rc = log_replayer.on_done();
-  if (OB_FAIL(rc)) {
-    LOG_WARN("failed to on_done. rc=%s", strrc(rc));
-    return rc;
-  }
-
-  LOG_INFO("Successfully recover db. db=%s checkpoint_lsn=%d", name_.c_str(), check_point_lsn_);
-  return rc;
-}
-
-RC Db::init_meta()
-{
-  filesystem::path db_meta_file_path = db_meta_file(path_.c_str(), name_.c_str());
-  if (!filesystem::exists(db_meta_file_path)) {
-    check_point_lsn_ = 0;
-    LOG_INFO("Db meta file not exist. db=%s, file=%s", name_.c_str(), db_meta_file_path.c_str());
-    return RC::SUCCESS;
-  }
-
-  RC  rc = RC::SUCCESS;
-  int fd = open(db_meta_file_path.c_str(), O_RDONLY);
-  if (fd < 0) {
-    LOG_ERROR("Failed to open db meta file. db=%s, file=%s, errno=%s", 
-              name_.c_str(), db_meta_file_path.c_str(), strerror(errno));
-    return RC::IOERR_READ;
-  }
-
-  char buffer[1024];
-  int  n = read(fd, buffer, sizeof(buffer));
-  if (n < 0) {
-    LOG_ERROR("Failed to read db meta file. db=%s, file=%s, errno=%s", 
-              name_.c_str(), db_meta_file_path.c_str(), strerror(errno));
-    rc = RC::IOERR_READ;
-  } else {
-    if (n >= static_cast<int>(sizeof(buffer))) {
-      LOG_WARN("Db meta file is too large. db=%s, file=%s, buffer size=%ld", 
-               name_.c_str(), db_meta_file_path.c_str(), sizeof(buffer));
-      return RC::IOERR_TOO_LONG;
-    }
-
-    buffer[n]        = '\0';
-    check_point_lsn_ = atoll(buffer);  // 当前元数据就这一个数字
-    LOG_INFO("Successfully read db meta file. db=%s, file=%s, check_point_lsn=%ld", 
-             name_.c_str(), db_meta_file_path.c_str(), check_point_lsn_);
-  }
-  close(fd);
-
-  return rc;
-}
-
-RC Db::flush_meta()
-{
-  // 将数据库元数据刷新到磁盘
-  // 先创建一个临时文件，将元数据写入临时文件
-  // 然后再将临时文件修改为正式文件
-
-  filesystem::path meta_file_path      = db_meta_file(path_.c_str(), name_.c_str());  // 正式文件名
-  filesystem::path temp_meta_file_path = meta_file_path;                              // 临时文件名
-  temp_meta_file_path += ".tmp";
-
-  RC  rc = RC::SUCCESS;
-  int fd = open(temp_meta_file_path.c_str(), O_CREAT | O_WRONLY | O_TRUNC, 0644);
-  if (fd < 0) {
-    LOG_ERROR("Failed to open db meta file. db=%s, file=%s, errno=%s", 
-              name_.c_str(), temp_meta_file_path.c_str(), strerror(errno));
-    return RC::IOERR_WRITE;
-  }
-
-  string buffer = std::to_string(check_point_lsn_);
-  int    n      = write(fd, buffer.c_str(), buffer.size());
-  if (n < 0) {
-    LOG_ERROR("Failed to write db meta file. db=%s, file=%s, errno=%s", 
-              name_.c_str(), temp_meta_file_path.c_str(), strerror(errno));
-    rc = RC::IOERR_WRITE;
-  } else if (n != static_cast<int>(buffer.size())) {
-    LOG_ERROR("Failed to write db meta file. db=%s, file=%s, buffer size=%ld, write size=%d", 
-              name_.c_str(), temp_meta_file_path.c_str(), buffer.size(), n);
-    rc = RC::IOERR_WRITE;
-  } else {
-    error_code ec;
-    filesystem::rename(temp_meta_file_path, meta_file_path, ec);
-    if (ec) {
-      LOG_ERROR("Failed to rename db meta file. db=%s, file=%s, errno=%s", 
-                name_.c_str(), temp_meta_file_path.c_str(), ec.message().c_str());
-      rc = RC::IOERR_WRITE;
-    } else {
-
-      LOG_INFO("Successfully write db meta file. db=%s, file=%s, check_point_lsn=%ld", 
-               name_.c_str(), temp_meta_file_path.c_str(), check_point_lsn_);
-    }
-  }
-
-  return rc;
-}
-
-RC Db::init_dblwr_buffer()
-{
-  auto dblwr_buffer = static_cast<DiskDoubleWriteBuffer *>(buffer_pool_manager_->get_dblwr_buffer());
-  RC   rc           = dblwr_buffer->recover();
-  if (OB_FAIL(rc)) {
-    LOG_ERROR("fail to recover in dblwr buffer");
-    return rc;
-  }
-
-  return RC::SUCCESS;
-}
-
-LogHandler        &Db::log_handler() { return *log_handler_; }
-BufferPoolManager &Db::buffer_pool_manager() { return *buffer_pool_manager_; }
-TrxKit            &Db::trx_kit() { return *trx_kit_; }
-=======
-/* Copyright (c) 2021 Xie Meiyi(xiemeiyi@hust.edu.cn) and OceanBase and/or its affiliates. All rights reserved.
-miniob is licensed under Mulan PSL v2.
-You can use this software according to the terms and conditions of the Mulan PSL v2.
-You may obtain a copy of Mulan PSL v2 at:
-         http://license.coscl.org.cn/MulanPSL2
-THIS SOFTWARE IS PROVIDED ON AN "AS IS" BASIS, WITHOUT WARRANTIES OF ANY KIND,
-EITHER EXPRESS OR IMPLIED, INCLUDING BUT NOT LIMITED TO NON-INFRINGEMENT,
-MERCHANTABILITY OR FIT FOR A PARTICULAR PURPOSE.
-See the Mulan PSL v2 for more details. */
-
-//
-// Created by Meiyi & Longda & Wangyunlai on 2021/5/12.
-//
-
-#include "storage/db/db.h"
-
-#include <fcntl.h>
-#include <string>
-#include <sys/stat.h>
-#include <vector>
-#include <filesystem>
-
-#include "common/lang/string.h"
-#include "common/log/log.h"
-#include "common/os/path.h"
-#include "common/global_context.h"
-#include "storage/common/meta_util.h"
-#include "storage/table/table.h"
-#include "storage/table/table_meta.h"
-#include "storage/trx/trx.h"
-#include "storage/clog/disk_log_handler.h"
-#include "storage/clog/integrated_log_replayer.h"
-
-using namespace common;
-
-Db::~Db()
-{
-  for (auto &iter : opened_tables_) {
-    delete iter.second;
-  }
-
-  if (log_handler_) {
-    // 停止日志并等待写入完成
-    log_handler_->stop();
-    log_handler_->await_termination();
-    log_handler_.reset();
-  }
-  LOG_INFO("Db has been closed: %s", name_.c_str());
-}
-
-RC Db::init(const char *name, const char *dbpath, const char *trx_kit_name, const char *log_handler_name)
-{
-  RC rc = RC::SUCCESS;
-
-  if (common::is_blank(name)) {
-    LOG_ERROR("Failed to init DB, name cannot be empty");
-    return RC::INVALID_ARGUMENT;
-  }
-
-  if (!filesystem::is_directory(dbpath)) {
-    LOG_ERROR("Failed to init DB, path is not a directory: %s", dbpath);
-    return RC::INVALID_ARGUMENT;
-  }
-
-  TrxKit *trx_kit = TrxKit::create(trx_kit_name);
-  if (trx_kit == nullptr) {
-    LOG_ERROR("Failed to create trx kit: %s", trx_kit_name);
-    return RC::INVALID_ARGUMENT;
-  }
-
-  trx_kit_.reset(trx_kit);
-
-  buffer_pool_manager_ = make_unique<BufferPoolManager>();
-  auto dblwr_buffer    = make_unique<DiskDoubleWriteBuffer>(*buffer_pool_manager_);
-
-  const char      *double_write_buffer_filename  = "dblwr.db";
-  filesystem::path double_write_buffer_file_path = filesystem::path(dbpath) / double_write_buffer_filename;
-  rc                                             = dblwr_buffer->open_file(double_write_buffer_file_path.c_str());
-  if (OB_FAIL(rc)) {
-    LOG_ERROR("Failed to open double write buffer file. file=%s, rc=%s",
-              double_write_buffer_file_path.c_str(), strrc(rc));
-    return rc;
-  }
-
-  rc = buffer_pool_manager_->init(std::move(dblwr_buffer));
-  if (OB_FAIL(rc)) {
-    LOG_ERROR("Failed to init buffer pool manager. dbpath=%s, rc=%s", dbpath, strrc(rc));
-    return rc;
-  }
-
-  filesystem::path clog_path       = filesystem::path(dbpath) / "clog";
-  LogHandler      *tmp_log_handler = nullptr;
-  rc                               = LogHandler::create(log_handler_name, tmp_log_handler);
-  if (OB_FAIL(rc)) {
-    LOG_ERROR("Failed to create log handler: %s", log_handler_name);
-    return rc;
-  }
-  log_handler_.reset(tmp_log_handler);
-
-  rc = log_handler_->init(clog_path.c_str());
-  if (OB_FAIL(rc)) {
-    LOG_WARN("failed to init log handler. dbpath=%s, rc=%s", dbpath, strrc(rc));
-    return rc;
-  }
-
-  name_ = name;
-  path_ = dbpath;
-
-  // 加载数据库本身的元数据
-  rc = init_meta();
-  if (OB_FAIL(rc)) {
-    LOG_WARN("failed to init meta. dbpath=%s, rc=%s", dbpath, strrc(rc));
-    return rc;
-  }
-
-  // 打开所有表
-  // 在实际生产数据库中，直接打开所有表，可能耗时会比较长
-  rc = open_all_tables();
-  if (OB_FAIL(rc)) {
-    LOG_WARN("failed to open all tables. dbpath=%s, rc=%s", dbpath, strrc(rc));
-    return rc;
-  }
-
-  rc = init_dblwr_buffer();
-  if (OB_FAIL(rc)) {
-    LOG_WARN("failed to init dblwr buffer. rc = %s", strrc(rc));
-    return rc;
-  }
-
-  // 尝试恢复数据库，重做redo日志
-  rc = recover();
-  if (OB_FAIL(rc)) {
-    LOG_WARN("failed to recover db. dbpath=%s, rc=%s", dbpath, strrc(rc));
-    return rc;
-  }
-
-  return rc;
-}
-
-RC Db::create_table(const char *table_name, span<const AttrInfoSqlNode> attributes, const StorageFormat storage_format)
-{
-  RC rc = RC::SUCCESS;
-  // check table_name
-  if (opened_tables_.count(table_name) != 0) {
-    LOG_WARN("%s has been opened before.", table_name);
-    return RC::SCHEMA_TABLE_EXIST;
-  }
-
-  // 文件路径可以移到Table模块
-  string  table_file_path = table_meta_file(path_.c_str(), table_name);
-  Table  *table           = new Table();
-  int32_t table_id        = next_table_id_++;
-  rc = table->create(this, table_id, table_file_path.c_str(), table_name, path_.c_str(), attributes, storage_format);
-  if (rc != RC::SUCCESS) {
-    LOG_ERROR("Failed to create table %s.", table_name);
-    delete table;
-    return rc;
-  }
-
-  opened_tables_[table_name] = table;
-  LOG_INFO("Create table success. table name=%s, table_id:%d", table_name, table_id);
-  return RC::SUCCESS;
-}
-
-RC Db::drop_table(const char *table_name)
-{
-  RC rc = RC::SUCCESS;
-  // check table_name
-  if (opened_tables_.count(table_name) == 0) {
-    LOG_WARN("%s has not been opened before.", table_name);
-    return RC::SCHEMA_TABLE_NOT_EXIST;
-  }
-
-  // 文件路径可以移到Table模块
-  string  table_file_path = table_meta_file(path_.c_str(), table_name);
-  Table  *table           = opened_tables_[table_name];
-  auto table_id = table->table_id();
-  rc = table->drop(this, table_file_path.c_str(), table_name, path_.c_str());
-  if (rc != RC::SUCCESS) {
-    LOG_ERROR("Failed to drop table %s.", table_name);
-    return rc;
-  }
-
-  opened_tables_.erase(table_name);
-  delete table;
-  LOG_INFO("Drop table success. table name=%s, table_id:%d", table_name, table_id);
-  return RC::SUCCESS;
-}
-
-Table *Db::find_table(const char *table_name) const
-{
-  unordered_map<string, Table *>::const_iterator iter = opened_tables_.find(table_name);
-  if (iter != opened_tables_.end()) {
-    return iter->second;
-  }
-  return nullptr;
-}
-
-Table *Db::find_table(int32_t table_id) const
-{
-  for (auto pair : opened_tables_) {
-    if (pair.second->table_id() == table_id) {
-      return pair.second;
-    }
-  }
-  return nullptr;
-}
-
-RC Db::open_all_tables()
-{
-  vector<string> table_meta_files;
-
-  int ret = list_file(path_.c_str(), TABLE_META_FILE_PATTERN, table_meta_files);
-  if (ret < 0) {
-    LOG_ERROR("Failed to list table meta files under %s.", path_.c_str());
-    return RC::IOERR_READ;
-  }
-
-  RC rc = RC::SUCCESS;
-  for (const string &filename : table_meta_files) {
-    Table *table = new Table();
-    rc           = table->open(this, filename.c_str(), path_.c_str());
-    if (rc != RC::SUCCESS) {
-      delete table;
-      LOG_ERROR("Failed to open table. filename=%s", filename.c_str());
-      return rc;
-    }
-
-    if (opened_tables_.count(table->name()) != 0) {
-      LOG_ERROR("Duplicate table with difference file name. table=%s, the other filename=%s",
-          table->name(), filename.c_str());
-      // 在这里原本先删除table后调用table->name()方法，犯了use-after-free的错误
-      delete table;
-      return RC::INTERNAL;
-    }
-
-    if (table->table_id() >= next_table_id_) {
-      next_table_id_ = table->table_id() + 1;
-    }
-    opened_tables_[table->name()] = table;
-    LOG_INFO("Open table: %s, file: %s", table->name(), filename.c_str());
-  }
-
-  LOG_INFO("All table have been opened. num=%d", opened_tables_.size());
-  return rc;
-}
-
-const char *Db::name() const { return name_.c_str(); }
-
-void Db::all_tables(vector<string> &table_names) const
-{
-  for (const auto &table_item : opened_tables_) {
-    table_names.emplace_back(table_item.first);
-  }
-}
-
-RC Db::sync()
-{
-  RC rc = RC::SUCCESS;
-  // 调用所有表的sync函数刷新数据到磁盘
-  for (const auto &table_pair : opened_tables_) {
-    Table *table = table_pair.second;
-    rc           = table->sync();
-    if (rc != RC::SUCCESS) {
-      LOG_ERROR("Failed to flush table. table=%s.%s, rc=%d:%s", name_.c_str(), table->name(), rc, strrc(rc));
-      return rc;
-    }
-    LOG_INFO("Successfully sync table db:%s, table:%s.", name_.c_str(), table->name());
-  }
-
-  auto dblwr_buffer = static_cast<DiskDoubleWriteBuffer *>(buffer_pool_manager_->get_dblwr_buffer());
-  rc                = dblwr_buffer->flush_page();
-  LOG_INFO("double write buffer flush pages ret=%s", strrc(rc));
-
-  /*
-  在sync期间，不允许有未完成的事务，也不允许开启新的事物。
-  这个约束不是从程序层面处理的，而是认为的约束。
-  */
-  LSN current_lsn = log_handler_->current_lsn();
-  rc              = log_handler_->wait_lsn(current_lsn);
-  if (OB_FAIL(rc)) {
-    LOG_ERROR("Failed to wait lsn. lsn=%ld, rc=%d:%s", current_lsn, rc, strrc(rc));
-    return rc;
-  }
-
-  check_point_lsn_ = current_lsn;
-  rc               = flush_meta();
-  if (OB_FAIL(rc)) {
-    LOG_ERROR("Failed to flush meta. db=%s, rc=%d:%s", name_.c_str(), rc, strrc(rc));
-    return rc;
-  }
-  LOG_INFO("Successfully sync db. db=%s", name_.c_str());
-  return rc;
-}
-
-RC Db::recover()
-{
-  LOG_TRACE("db recover begin. check_point_lsn=%d", check_point_lsn_);
-
-  LogReplayer *trx_log_replayer = trx_kit_->create_log_replayer(*this, *log_handler_);
-  if (trx_log_replayer == nullptr) {
-    LOG_ERROR("Failed to create trx log replayer.");
-    return RC::INTERNAL;
-  }
-
-  IntegratedLogReplayer log_replayer(*buffer_pool_manager_, unique_ptr<LogReplayer>(trx_log_replayer));
-  RC                    rc = log_handler_->replay(log_replayer, check_point_lsn_ /*start_lsn*/);
-  if (OB_FAIL(rc)) {
-    LOG_WARN("failed to replay log. rc=%s", strrc(rc));
-    return rc;
-  }
-
-  rc = log_handler_->start();
-  if (OB_FAIL(rc)) {
-    LOG_WARN("failed to start log handler. rc=%s", strrc(rc));
-    return rc;
-  }
-
-  rc = log_replayer.on_done();
-  if (OB_FAIL(rc)) {
-    LOG_WARN("failed to on_done. rc=%s", strrc(rc));
-    return rc;
-  }
-
-  LOG_INFO("Successfully recover db. db=%s checkpoint_lsn=%d", name_.c_str(), check_point_lsn_);
-  return rc;
-}
-
-RC Db::init_meta()
-{
-  filesystem::path db_meta_file_path = db_meta_file(path_.c_str(), name_.c_str());
-  if (!filesystem::exists(db_meta_file_path)) {
-    check_point_lsn_ = 0;
-    LOG_INFO("Db meta file not exist. db=%s, file=%s", name_.c_str(), db_meta_file_path.c_str());
-    return RC::SUCCESS;
-  }
-
-  RC  rc = RC::SUCCESS;
-  int fd = open(db_meta_file_path.c_str(), O_RDONLY);
-  if (fd < 0) {
-    LOG_ERROR("Failed to open db meta file. db=%s, file=%s, errno=%s", 
-              name_.c_str(), db_meta_file_path.c_str(), strerror(errno));
-    return RC::IOERR_READ;
-  }
-
-  char buffer[1024];
-  int  n = read(fd, buffer, sizeof(buffer));
-  if (n < 0) {
-    LOG_ERROR("Failed to read db meta file. db=%s, file=%s, errno=%s", 
-              name_.c_str(), db_meta_file_path.c_str(), strerror(errno));
-    rc = RC::IOERR_READ;
-  } else {
-    if (n >= static_cast<int>(sizeof(buffer))) {
-      LOG_WARN("Db meta file is too large. db=%s, file=%s, buffer size=%ld", 
-               name_.c_str(), db_meta_file_path.c_str(), sizeof(buffer));
-      return RC::IOERR_TOO_LONG;
-    }
-
-    buffer[n]        = '\0';
-    check_point_lsn_ = atoll(buffer);  // 当前元数据就这一个数字
-    LOG_INFO("Successfully read db meta file. db=%s, file=%s, check_point_lsn=%ld", 
-             name_.c_str(), db_meta_file_path.c_str(), check_point_lsn_);
-  }
-  close(fd);
-
-  return rc;
-}
-
-RC Db::flush_meta()
-{
-  // 将数据库元数据刷新到磁盘
-  // 先创建一个临时文件，将元数据写入临时文件
-  // 然后再将临时文件修改为正式文件
-
-  filesystem::path meta_file_path      = db_meta_file(path_.c_str(), name_.c_str());  // 正式文件名
-  filesystem::path temp_meta_file_path = meta_file_path;                              // 临时文件名
-  temp_meta_file_path += ".tmp";
-
-  RC  rc = RC::SUCCESS;
-  int fd = open(temp_meta_file_path.c_str(), O_CREAT | O_WRONLY | O_TRUNC, 0644);
-  if (fd < 0) {
-    LOG_ERROR("Failed to open db meta file. db=%s, file=%s, errno=%s", 
-              name_.c_str(), temp_meta_file_path.c_str(), strerror(errno));
-    return RC::IOERR_WRITE;
-  }
-
-  string buffer = std::to_string(check_point_lsn_);
-  int    n      = write(fd, buffer.c_str(), buffer.size());
-  if (n < 0) {
-    LOG_ERROR("Failed to write db meta file. db=%s, file=%s, errno=%s", 
-              name_.c_str(), temp_meta_file_path.c_str(), strerror(errno));
-    rc = RC::IOERR_WRITE;
-  } else if (n != static_cast<int>(buffer.size())) {
-    LOG_ERROR("Failed to write db meta file. db=%s, file=%s, buffer size=%ld, write size=%d", 
-              name_.c_str(), temp_meta_file_path.c_str(), buffer.size(), n);
-    rc = RC::IOERR_WRITE;
-  } else {
-    error_code ec;
-    filesystem::rename(temp_meta_file_path, meta_file_path, ec);
-    if (ec) {
-      LOG_ERROR("Failed to rename db meta file. db=%s, file=%s, errno=%s", 
-                name_.c_str(), temp_meta_file_path.c_str(), ec.message().c_str());
-      rc = RC::IOERR_WRITE;
-    } else {
-
-      LOG_INFO("Successfully write db meta file. db=%s, file=%s, check_point_lsn=%ld", 
-               name_.c_str(), temp_meta_file_path.c_str(), check_point_lsn_);
-    }
-  }
-
-  return rc;
-}
-
-RC Db::init_dblwr_buffer()
-{
-  auto dblwr_buffer = static_cast<DiskDoubleWriteBuffer *>(buffer_pool_manager_->get_dblwr_buffer());
-  RC   rc           = dblwr_buffer->recover();
-  if (OB_FAIL(rc)) {
-    LOG_ERROR("fail to recover in dblwr buffer");
-    return rc;
-  }
-
-  return RC::SUCCESS;
-}
-
-LogHandler        &Db::log_handler() { return *log_handler_; }
-BufferPoolManager &Db::buffer_pool_manager() { return *buffer_pool_manager_; }
-TrxKit            &Db::trx_kit() { return *trx_kit_; }
->>>>>>> 14983564
+/* Copyright (c) 2021 Xie Meiyi(xiemeiyi@hust.edu.cn) and OceanBase and/or its affiliates. All rights reserved.
+miniob is licensed under Mulan PSL v2.
+You can use this software according to the terms and conditions of the Mulan PSL v2.
+You may obtain a copy of Mulan PSL v2 at:
+         http://license.coscl.org.cn/MulanPSL2
+THIS SOFTWARE IS PROVIDED ON AN "AS IS" BASIS, WITHOUT WARRANTIES OF ANY KIND,
+EITHER EXPRESS OR IMPLIED, INCLUDING BUT NOT LIMITED TO NON-INFRINGEMENT,
+MERCHANTABILITY OR FIT FOR A PARTICULAR PURPOSE.
+See the Mulan PSL v2 for more details. */
+
+//
+// Created by Meiyi & Longda & Wangyunlai on 2021/5/12.
+//
+
+#include "storage/db/db.h"
+
+#include <fcntl.h>
+#include <string>
+#include <sys/stat.h>
+#include <vector>
+#include <filesystem>
+
+#include "common/lang/string.h"
+#include "common/log/log.h"
+#include "common/os/path.h"
+#include "common/global_context.h"
+#include "storage/common/meta_util.h"
+#include "storage/table/table.h"
+#include "storage/table/table_meta.h"
+#include "storage/trx/trx.h"
+#include "storage/clog/disk_log_handler.h"
+#include "storage/clog/integrated_log_replayer.h"
+
+using namespace common;
+
+Db::~Db()
+{
+  for (auto &iter : opened_tables_) {
+    delete iter.second;
+  }
+
+  if (log_handler_) {
+    // 停止日志并等待写入完成
+    log_handler_->stop();
+    log_handler_->await_termination();
+    log_handler_.reset();
+  }
+  LOG_INFO("Db has been closed: %s", name_.c_str());
+}
+
+RC Db::init(const char *name, const char *dbpath, const char *trx_kit_name, const char *log_handler_name)
+{
+  RC rc = RC::SUCCESS;
+
+  if (common::is_blank(name)) {
+    LOG_ERROR("Failed to init DB, name cannot be empty");
+    return RC::INVALID_ARGUMENT;
+  }
+
+  if (!filesystem::is_directory(dbpath)) {
+    LOG_ERROR("Failed to init DB, path is not a directory: %s", dbpath);
+    return RC::INVALID_ARGUMENT;
+  }
+
+  TrxKit *trx_kit = TrxKit::create(trx_kit_name);
+  if (trx_kit == nullptr) {
+    LOG_ERROR("Failed to create trx kit: %s", trx_kit_name);
+    return RC::INVALID_ARGUMENT;
+  }
+
+  trx_kit_.reset(trx_kit);
+
+  buffer_pool_manager_ = make_unique<BufferPoolManager>();
+  auto dblwr_buffer    = make_unique<DiskDoubleWriteBuffer>(*buffer_pool_manager_);
+
+  const char      *double_write_buffer_filename  = "dblwr.db";
+  filesystem::path double_write_buffer_file_path = filesystem::path(dbpath) / double_write_buffer_filename;
+  rc                                             = dblwr_buffer->open_file(double_write_buffer_file_path.c_str());
+  if (OB_FAIL(rc)) {
+    LOG_ERROR("Failed to open double write buffer file. file=%s, rc=%s",
+              double_write_buffer_file_path.c_str(), strrc(rc));
+    return rc;
+  }
+
+  rc = buffer_pool_manager_->init(std::move(dblwr_buffer));
+  if (OB_FAIL(rc)) {
+    LOG_ERROR("Failed to init buffer pool manager. dbpath=%s, rc=%s", dbpath, strrc(rc));
+    return rc;
+  }
+
+  filesystem::path clog_path       = filesystem::path(dbpath) / "clog";
+  LogHandler      *tmp_log_handler = nullptr;
+  rc                               = LogHandler::create(log_handler_name, tmp_log_handler);
+  if (OB_FAIL(rc)) {
+    LOG_ERROR("Failed to create log handler: %s", log_handler_name);
+    return rc;
+  }
+  log_handler_.reset(tmp_log_handler);
+
+  rc = log_handler_->init(clog_path.c_str());
+  if (OB_FAIL(rc)) {
+    LOG_WARN("failed to init log handler. dbpath=%s, rc=%s", dbpath, strrc(rc));
+    return rc;
+  }
+
+  name_ = name;
+  path_ = dbpath;
+
+  // 加载数据库本身的元数据
+  rc = init_meta();
+  if (OB_FAIL(rc)) {
+    LOG_WARN("failed to init meta. dbpath=%s, rc=%s", dbpath, strrc(rc));
+    return rc;
+  }
+
+  // 打开所有表
+  // 在实际生产数据库中，直接打开所有表，可能耗时会比较长
+  rc = open_all_tables();
+  if (OB_FAIL(rc)) {
+    LOG_WARN("failed to open all tables. dbpath=%s, rc=%s", dbpath, strrc(rc));
+    return rc;
+  }
+
+  rc = init_dblwr_buffer();
+  if (OB_FAIL(rc)) {
+    LOG_WARN("failed to init dblwr buffer. rc = %s", strrc(rc));
+    return rc;
+  }
+
+  // 尝试恢复数据库，重做redo日志
+  rc = recover();
+  if (OB_FAIL(rc)) {
+    LOG_WARN("failed to recover db. dbpath=%s, rc=%s", dbpath, strrc(rc));
+    return rc;
+  }
+
+  return rc;
+}
+
+RC Db::create_table(const char *table_name, span<const AttrInfoSqlNode> attributes, const StorageFormat storage_format)
+{
+  RC rc = RC::SUCCESS;
+  // check table_name
+  if (opened_tables_.count(table_name) != 0) {
+    LOG_WARN("%s has been opened before.", table_name);
+    return RC::SCHEMA_TABLE_EXIST;
+  }
+
+  // 文件路径可以移到Table模块
+  string  table_file_path = table_meta_file(path_.c_str(), table_name);
+  Table  *table           = new Table();
+  int32_t table_id        = next_table_id_++;
+  rc = table->create(this, table_id, table_file_path.c_str(), table_name, path_.c_str(), attributes, storage_format);
+  if (rc != RC::SUCCESS) {
+    LOG_ERROR("Failed to create table %s.", table_name);
+    delete table;
+    return rc;
+  }
+
+  opened_tables_[table_name] = table;
+  LOG_INFO("Create table success. table name=%s, table_id:%d", table_name, table_id);
+  return RC::SUCCESS;
+}
+
+RC Db::drop_table(const char *table_name)
+{
+  RC rc = RC::SUCCESS;
+  // check table_name
+  if (opened_tables_.count(table_name) == 0) {
+    LOG_WARN("%s has not been opened before.", table_name);
+    return RC::SCHEMA_TABLE_NOT_EXIST;
+  }
+
+  // 文件路径可以移到Table模块
+  string  table_file_path = table_meta_file(path_.c_str(), table_name);
+  Table  *table           = opened_tables_[table_name];
+  auto table_id = table->table_id();
+  rc = table->drop(this, table_file_path.c_str(), table_name, path_.c_str());
+  if (rc != RC::SUCCESS) {
+    LOG_ERROR("Failed to drop table %s.", table_name);
+    return rc;
+  }
+
+  opened_tables_.erase(table_name);
+  delete table;
+  LOG_INFO("Drop table success. table name=%s, table_id:%d", table_name, table_id);
+  return RC::SUCCESS;
+}
+
+Table *Db::find_table(const char *table_name) const
+{
+  unordered_map<string, Table *>::const_iterator iter = opened_tables_.find(table_name);
+  if (iter != opened_tables_.end()) {
+    return iter->second;
+  }
+  return nullptr;
+}
+
+Table *Db::find_table(int32_t table_id) const
+{
+  for (auto pair : opened_tables_) {
+    if (pair.second->table_id() == table_id) {
+      return pair.second;
+    }
+  }
+  return nullptr;
+}
+
+RC Db::open_all_tables()
+{
+  vector<string> table_meta_files;
+
+  int ret = list_file(path_.c_str(), TABLE_META_FILE_PATTERN, table_meta_files);
+  if (ret < 0) {
+    LOG_ERROR("Failed to list table meta files under %s.", path_.c_str());
+    return RC::IOERR_READ;
+  }
+
+  RC rc = RC::SUCCESS;
+  for (const string &filename : table_meta_files) {
+    Table *table = new Table();
+    rc           = table->open(this, filename.c_str(), path_.c_str());
+    if (rc != RC::SUCCESS) {
+      delete table;
+      LOG_ERROR("Failed to open table. filename=%s", filename.c_str());
+      return rc;
+    }
+
+    if (opened_tables_.count(table->name()) != 0) {
+      LOG_ERROR("Duplicate table with difference file name. table=%s, the other filename=%s",
+          table->name(), filename.c_str());
+      // 在这里原本先删除table后调用table->name()方法，犯了use-after-free的错误
+      delete table;
+      return RC::INTERNAL;
+    }
+
+    if (table->table_id() >= next_table_id_) {
+      next_table_id_ = table->table_id() + 1;
+    }
+    opened_tables_[table->name()] = table;
+    LOG_INFO("Open table: %s, file: %s", table->name(), filename.c_str());
+  }
+
+  LOG_INFO("All table have been opened. num=%d", opened_tables_.size());
+  return rc;
+}
+
+const char *Db::name() const { return name_.c_str(); }
+
+void Db::all_tables(vector<string> &table_names) const
+{
+  for (const auto &table_item : opened_tables_) {
+    table_names.emplace_back(table_item.first);
+  }
+}
+
+RC Db::sync()
+{
+  RC rc = RC::SUCCESS;
+  // 调用所有表的sync函数刷新数据到磁盘
+  for (const auto &table_pair : opened_tables_) {
+    Table *table = table_pair.second;
+    rc           = table->sync();
+    if (rc != RC::SUCCESS) {
+      LOG_ERROR("Failed to flush table. table=%s.%s, rc=%d:%s", name_.c_str(), table->name(), rc, strrc(rc));
+      return rc;
+    }
+    LOG_INFO("Successfully sync table db:%s, table:%s.", name_.c_str(), table->name());
+  }
+
+  auto dblwr_buffer = static_cast<DiskDoubleWriteBuffer *>(buffer_pool_manager_->get_dblwr_buffer());
+  rc                = dblwr_buffer->flush_page();
+  LOG_INFO("double write buffer flush pages ret=%s", strrc(rc));
+
+  /*
+  在sync期间，不允许有未完成的事务，也不允许开启新的事物。
+  这个约束不是从程序层面处理的，而是认为的约束。
+  */
+  LSN current_lsn = log_handler_->current_lsn();
+  rc              = log_handler_->wait_lsn(current_lsn);
+  if (OB_FAIL(rc)) {
+    LOG_ERROR("Failed to wait lsn. lsn=%ld, rc=%d:%s", current_lsn, rc, strrc(rc));
+    return rc;
+  }
+
+  check_point_lsn_ = current_lsn;
+  rc               = flush_meta();
+  if (OB_FAIL(rc)) {
+    LOG_ERROR("Failed to flush meta. db=%s, rc=%d:%s", name_.c_str(), rc, strrc(rc));
+    return rc;
+  }
+  LOG_INFO("Successfully sync db. db=%s", name_.c_str());
+  return rc;
+}
+
+RC Db::recover()
+{
+  LOG_TRACE("db recover begin. check_point_lsn=%d", check_point_lsn_);
+
+  LogReplayer *trx_log_replayer = trx_kit_->create_log_replayer(*this, *log_handler_);
+  if (trx_log_replayer == nullptr) {
+    LOG_ERROR("Failed to create trx log replayer.");
+    return RC::INTERNAL;
+  }
+
+  IntegratedLogReplayer log_replayer(*buffer_pool_manager_, unique_ptr<LogReplayer>(trx_log_replayer));
+  RC                    rc = log_handler_->replay(log_replayer, check_point_lsn_ /*start_lsn*/);
+  if (OB_FAIL(rc)) {
+    LOG_WARN("failed to replay log. rc=%s", strrc(rc));
+    return rc;
+  }
+
+  rc = log_handler_->start();
+  if (OB_FAIL(rc)) {
+    LOG_WARN("failed to start log handler. rc=%s", strrc(rc));
+    return rc;
+  }
+
+  rc = log_replayer.on_done();
+  if (OB_FAIL(rc)) {
+    LOG_WARN("failed to on_done. rc=%s", strrc(rc));
+    return rc;
+  }
+
+  LOG_INFO("Successfully recover db. db=%s checkpoint_lsn=%d", name_.c_str(), check_point_lsn_);
+  return rc;
+}
+
+RC Db::init_meta()
+{
+  filesystem::path db_meta_file_path = db_meta_file(path_.c_str(), name_.c_str());
+  if (!filesystem::exists(db_meta_file_path)) {
+    check_point_lsn_ = 0;
+    LOG_INFO("Db meta file not exist. db=%s, file=%s", name_.c_str(), db_meta_file_path.c_str());
+    return RC::SUCCESS;
+  }
+
+  RC  rc = RC::SUCCESS;
+  int fd = open(db_meta_file_path.c_str(), O_RDONLY);
+  if (fd < 0) {
+    LOG_ERROR("Failed to open db meta file. db=%s, file=%s, errno=%s", 
+              name_.c_str(), db_meta_file_path.c_str(), strerror(errno));
+    return RC::IOERR_READ;
+  }
+
+  char buffer[1024];
+  int  n = read(fd, buffer, sizeof(buffer));
+  if (n < 0) {
+    LOG_ERROR("Failed to read db meta file. db=%s, file=%s, errno=%s", 
+              name_.c_str(), db_meta_file_path.c_str(), strerror(errno));
+    rc = RC::IOERR_READ;
+  } else {
+    if (n >= static_cast<int>(sizeof(buffer))) {
+      LOG_WARN("Db meta file is too large. db=%s, file=%s, buffer size=%ld", 
+               name_.c_str(), db_meta_file_path.c_str(), sizeof(buffer));
+      return RC::IOERR_TOO_LONG;
+    }
+
+    buffer[n]        = '\0';
+    check_point_lsn_ = atoll(buffer);  // 当前元数据就这一个数字
+    LOG_INFO("Successfully read db meta file. db=%s, file=%s, check_point_lsn=%ld", 
+             name_.c_str(), db_meta_file_path.c_str(), check_point_lsn_);
+  }
+  close(fd);
+
+  return rc;
+}
+
+RC Db::flush_meta()
+{
+  // 将数据库元数据刷新到磁盘
+  // 先创建一个临时文件，将元数据写入临时文件
+  // 然后再将临时文件修改为正式文件
+
+  filesystem::path meta_file_path      = db_meta_file(path_.c_str(), name_.c_str());  // 正式文件名
+  filesystem::path temp_meta_file_path = meta_file_path;                              // 临时文件名
+  temp_meta_file_path += ".tmp";
+
+  RC  rc = RC::SUCCESS;
+  int fd = open(temp_meta_file_path.c_str(), O_CREAT | O_WRONLY | O_TRUNC, 0644);
+  if (fd < 0) {
+    LOG_ERROR("Failed to open db meta file. db=%s, file=%s, errno=%s", 
+              name_.c_str(), temp_meta_file_path.c_str(), strerror(errno));
+    return RC::IOERR_WRITE;
+  }
+
+  string buffer = std::to_string(check_point_lsn_);
+  int    n      = write(fd, buffer.c_str(), buffer.size());
+  if (n < 0) {
+    LOG_ERROR("Failed to write db meta file. db=%s, file=%s, errno=%s", 
+              name_.c_str(), temp_meta_file_path.c_str(), strerror(errno));
+    rc = RC::IOERR_WRITE;
+  } else if (n != static_cast<int>(buffer.size())) {
+    LOG_ERROR("Failed to write db meta file. db=%s, file=%s, buffer size=%ld, write size=%d", 
+              name_.c_str(), temp_meta_file_path.c_str(), buffer.size(), n);
+    rc = RC::IOERR_WRITE;
+  } else {
+    error_code ec;
+    filesystem::rename(temp_meta_file_path, meta_file_path, ec);
+    if (ec) {
+      LOG_ERROR("Failed to rename db meta file. db=%s, file=%s, errno=%s", 
+                name_.c_str(), temp_meta_file_path.c_str(), ec.message().c_str());
+      rc = RC::IOERR_WRITE;
+    } else {
+
+      LOG_INFO("Successfully write db meta file. db=%s, file=%s, check_point_lsn=%ld", 
+               name_.c_str(), temp_meta_file_path.c_str(), check_point_lsn_);
+    }
+  }
+
+  return rc;
+}
+
+RC Db::init_dblwr_buffer()
+{
+  auto dblwr_buffer = static_cast<DiskDoubleWriteBuffer *>(buffer_pool_manager_->get_dblwr_buffer());
+  RC   rc           = dblwr_buffer->recover();
+  if (OB_FAIL(rc)) {
+    LOG_ERROR("fail to recover in dblwr buffer");
+    return rc;
+  }
+
+  return RC::SUCCESS;
+}
+
+LogHandler        &Db::log_handler() { return *log_handler_; }
+BufferPoolManager &Db::buffer_pool_manager() { return *buffer_pool_manager_; }
+TrxKit            &Db::trx_kit() { return *trx_kit_; }