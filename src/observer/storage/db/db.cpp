--- conflicted
+++ resolved
@@ -105,16 +105,13 @@
     return rc;
   }
 
-<<<<<<< HEAD
+  rc = init_dblwr_buffer();
+  if (OB_FAIL(rc)) {
+    LOG_WARN("failed to init dblwr buffer. rc = %s", strrc(rc));
+    return rc;
+  }
+
   // 尝试恢复数据库，重做redo日志
-=======
-  rc = init_dblwr_buffer();
-  if (OB_FAIL(rc)) {
-    LOG_WARN("failed to init dblwr buffer. rc = %s", strrc(rc));
-    return rc;
-  }
-
->>>>>>> 6ac17fe2
   rc = recover();
   if (OB_FAIL(rc)) {
     LOG_WARN("failed to recover db. dbpath=%s, rc=%s", dbpath, strrc(rc));
@@ -366,24 +363,20 @@
   return rc;
 }
 
-<<<<<<< HEAD
+RC Db::init_dblwr_buffer()
+{
+  BufferPoolManager &bpm          = BufferPoolManager::instance();
+  DoubleWriteBuffer *dblwr_buffer = bpm.get_dblwr_buffer();
+
+  RC rc = dblwr_buffer->recover();
+  if (OB_FAIL(rc)) {
+    LOG_ERROR("fail to recover in dblwr buffer");
+    return RC::DBLWR_RECOVER_ERRO;
+  }
+
+  return RC::SUCCESS;
+}
+
 LogHandler        &Db::log_handler() { return *log_handler_; }
 BufferPoolManager &Db::buffer_pool_manager() { return *buffer_pool_manager_; }
-TrxKit            &Db::trx_kit() { return *trx_kit_; }
-=======
-CLogManager *Db::clog_manager() { return clog_manager_.get(); }
-
-RC Db::init_dblwr_buffer()
-{
-  BufferPoolManager &bpm          = BufferPoolManager::instance();
-  DoubleWriteBuffer *dblwr_buffer = bpm.get_dblwr_buffer();
-
-  RC rc = dblwr_buffer->recover();
-  if (OB_FAIL(rc)) {
-    LOG_ERROR("fail to recover in dblwr buffer");
-    return RC::DBLWR_RECOVER_ERRO;
-  }
-
-  return RC::SUCCESS;
-}
->>>>>>> 6ac17fe2
+TrxKit            &Db::trx_kit() { return *trx_kit_; }