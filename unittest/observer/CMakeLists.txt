INCLUDE_DIRECTORIES(${PROJECT_SOURCE_DIR}/src/observer)

#get_filename_component(<VAR> FileName
#        PATH|ABSOLUTE|NAME|EXT|NAME_WE|REALPATH
#        [CACHE])
FILE(GLOB_RECURSE ALL_SRC *.cpp)
# AUX_SOURCE_DIRECTORY 类似功能
FOREACH (F ${ALL_SRC})
    get_filename_component(prjName ${F} NAME_WE)
    MESSAGE("Build ${prjName} according to ${F}")
    ADD_EXECUTABLE(${prjName} ${F})
<<<<<<< HEAD
    TARGET_LINK_LIBRARIES(${prjName} common pthread dl GTest::gtest_main observer_static jsoncpp)
=======
    TARGET_LINK_LIBRARIES(${prjName} observer_static GTest::gtest_main)
>>>>>>> e9f4ffa4
    add_test(NAME ${prjName} COMMAND ${prjName})
ENDFOREACH (F)<|MERGE_RESOLUTION|>--- conflicted
+++ resolved
@@ -9,10 +9,6 @@
     get_filename_component(prjName ${F} NAME_WE)
     MESSAGE("Build ${prjName} according to ${F}")
     ADD_EXECUTABLE(${prjName} ${F})
-<<<<<<< HEAD
-    TARGET_LINK_LIBRARIES(${prjName} common pthread dl GTest::gtest_main observer_static jsoncpp)
-=======
     TARGET_LINK_LIBRARIES(${prjName} observer_static GTest::gtest_main)
->>>>>>> e9f4ffa4
     add_test(NAME ${prjName} COMMAND ${prjName})
 ENDFOREACH (F)